# SPDX-License-Identifier: GPL-2.0
#
# General architecture dependent options
#

config CRASH_CORE
	bool

config KEXEC_CORE
	select CRASH_CORE
	bool

config HAVE_IMA_KEXEC
	bool

config OPROFILE
	tristate "OProfile system profiling"
	depends on PROFILING
	depends on HAVE_OPROFILE
	select RING_BUFFER
	select RING_BUFFER_ALLOW_SWAP
	help
	  OProfile is a profiling system capable of profiling the
	  whole system, include the kernel, kernel modules, libraries,
	  and applications.

	  If unsure, say N.

config OPROFILE_EVENT_MULTIPLEX
	bool "OProfile multiplexing support (EXPERIMENTAL)"
	default n
	depends on OPROFILE && X86
	help
	  The number of hardware counters is limited. The multiplexing
	  feature enables OProfile to gather more events than counters
	  are provided by the hardware. This is realized by switching
	  between events at a user specified time interval.

	  If unsure, say N.

config HAVE_OPROFILE
	bool

config OPROFILE_NMI_TIMER
	def_bool y
	depends on PERF_EVENTS && HAVE_PERF_EVENTS_NMI && !PPC64

config KPROBES
	bool "Kprobes"
	depends on MODULES
	depends on HAVE_KPROBES
	select KALLSYMS
	help
	  Kprobes allows you to trap at almost any kernel address and
	  execute a callback function.  register_kprobe() establishes
	  a probepoint and specifies the callback.  Kprobes is useful
	  for kernel debugging, non-intrusive instrumentation and testing.
	  If in doubt, say "N".

config JUMP_LABEL
       bool "Optimize very unlikely/likely branches"
       depends on HAVE_ARCH_JUMP_LABEL
       help
         This option enables a transparent branch optimization that
	 makes certain almost-always-true or almost-always-false branch
	 conditions even cheaper to execute within the kernel.

	 Certain performance-sensitive kernel code, such as trace points,
	 scheduler functionality, networking code and KVM have such
	 branches and include support for this optimization technique.

         If it is detected that the compiler has support for "asm goto",
	 the kernel will compile such branches with just a nop
	 instruction. When the condition flag is toggled to true, the
	 nop will be converted to a jump instruction to execute the
	 conditional block of instructions.

	 This technique lowers overhead and stress on the branch prediction
	 of the processor and generally makes the kernel faster. The update
	 of the condition is slower, but those are always very rare.

	 ( On 32-bit x86, the necessary options added to the compiler
	   flags may increase the size of the kernel slightly. )

config STATIC_KEYS_SELFTEST
	bool "Static key selftest"
	depends on JUMP_LABEL
	help
	  Boot time self-test of the branch patching code.

config OPTPROBES
	def_bool y
	depends on KPROBES && HAVE_OPTPROBES
	select TASKS_RCU if PREEMPT

config KPROBES_ON_FTRACE
	def_bool y
	depends on KPROBES && HAVE_KPROBES_ON_FTRACE
	depends on DYNAMIC_FTRACE_WITH_REGS
	help
	 If function tracer is enabled and the arch supports full
	 passing of pt_regs to function tracing, then kprobes can
	 optimize on top of function tracing.

config UPROBES
	def_bool n
	depends on ARCH_SUPPORTS_UPROBES
	help
	  Uprobes is the user-space counterpart to kprobes: they
	  enable instrumentation applications (such as 'perf probe')
	  to establish unintrusive probes in user-space binaries and
	  libraries, by executing handler functions when the probes
	  are hit by user-space applications.

	  ( These probes come in the form of single-byte breakpoints,
	    managed by the kernel and kept transparent to the probed
	    application. )

config HAVE_64BIT_ALIGNED_ACCESS
	def_bool 64BIT && !HAVE_EFFICIENT_UNALIGNED_ACCESS
	help
	  Some architectures require 64 bit accesses to be 64 bit
	  aligned, which also requires structs containing 64 bit values
	  to be 64 bit aligned too. This includes some 32 bit
	  architectures which can do 64 bit accesses, as well as 64 bit
	  architectures without unaligned access.

	  This symbol should be selected by an architecture if 64 bit
	  accesses are required to be 64 bit aligned in this way even
	  though it is not a 64 bit architecture.

	  See Documentation/unaligned-memory-access.txt for more
	  information on the topic of unaligned memory accesses.

config HAVE_EFFICIENT_UNALIGNED_ACCESS
	bool
	help
	  Some architectures are unable to perform unaligned accesses
	  without the use of get_unaligned/put_unaligned. Others are
	  unable to perform such accesses efficiently (e.g. trap on
	  unaligned access and require fixing it up in the exception
	  handler.)

	  This symbol should be selected by an architecture if it can
	  perform unaligned accesses efficiently to allow different
	  code paths to be selected for these cases. Some network
	  drivers, for example, could opt to not fix up alignment
	  problems with received packets if doing so would not help
	  much.

	  See Documentation/unaligned-memory-access.txt for more
	  information on the topic of unaligned memory accesses.

config ARCH_USE_BUILTIN_BSWAP
       bool
       help
	 Modern versions of GCC (since 4.4) have builtin functions
	 for handling byte-swapping. Using these, instead of the old
	 inline assembler that the architecture code provides in the
	 __arch_bswapXX() macros, allows the compiler to see what's
	 happening and offers more opportunity for optimisation. In
	 particular, the compiler will be able to combine the byteswap
	 with a nearby load or store and use load-and-swap or
	 store-and-swap instructions if the architecture has them. It
	 should almost *never* result in code which is worse than the
	 hand-coded assembler in <asm/swab.h>.  But just in case it
	 does, the use of the builtins is optional.

	 Any architecture with load-and-swap or store-and-swap
	 instructions should set this. And it shouldn't hurt to set it
	 on architectures that don't have such instructions.

config KRETPROBES
	def_bool y
	depends on KPROBES && HAVE_KRETPROBES

config USER_RETURN_NOTIFIER
	bool
	depends on HAVE_USER_RETURN_NOTIFIER
	help
	  Provide a kernel-internal notification when a cpu is about to
	  switch to user mode.

config HAVE_IOREMAP_PROT
	bool

config HAVE_KPROBES
	bool

config HAVE_KRETPROBES
	bool

config HAVE_OPTPROBES
	bool

config HAVE_KPROBES_ON_FTRACE
	bool

config HAVE_FUNCTION_ERROR_INJECTION
	bool

config HAVE_NMI
	bool

#
# An arch should select this if it provides all these things:
#
#	task_pt_regs()		in asm/processor.h or asm/ptrace.h
#	arch_has_single_step()	if there is hardware single-step support
#	arch_has_block_step()	if there is hardware block-step support
#	asm/syscall.h		supplying asm-generic/syscall.h interface
#	linux/regset.h		user_regset interfaces
#	CORE_DUMP_USE_REGSET	#define'd in linux/elf.h
#	TIF_SYSCALL_TRACE	calls tracehook_report_syscall_{entry,exit}
#	TIF_NOTIFY_RESUME	calls tracehook_notify_resume()
#	signal delivery		calls tracehook_signal_handler()
#
config HAVE_ARCH_TRACEHOOK
	bool

config HAVE_DMA_CONTIGUOUS
	bool

config GENERIC_SMP_IDLE_THREAD
       bool

config GENERIC_IDLE_POLL_SETUP
       bool

config ARCH_HAS_FORTIFY_SOURCE
	bool
	help
	  An architecture should select this when it can successfully
	  build and run with CONFIG_FORTIFY_SOURCE.

# Select if arch has all set_memory_ro/rw/x/nx() functions in asm/cacheflush.h
config ARCH_HAS_SET_MEMORY
	bool

# Select if arch init_task must go in the __init_task_data section
config ARCH_TASK_STRUCT_ON_STACK
       bool

# Select if arch has its private alloc_task_struct() function
config ARCH_TASK_STRUCT_ALLOCATOR
	bool

config HAVE_ARCH_THREAD_STRUCT_WHITELIST
	bool
	depends on !ARCH_TASK_STRUCT_ALLOCATOR
	help
	  An architecture should select this to provide hardened usercopy
	  knowledge about what region of the thread_struct should be
	  whitelisted for copying to userspace. Normally this is only the
	  FPU registers. Specifically, arch_thread_struct_whitelist()
	  should be implemented. Without this, the entire thread_struct
	  field in task_struct will be left whitelisted.

# Select if arch has its private alloc_thread_stack() function
config ARCH_THREAD_STACK_ALLOCATOR
	bool

# Select if arch wants to size task_struct dynamically via arch_task_struct_size:
config ARCH_WANTS_DYNAMIC_TASK_STRUCT
	bool

config HAVE_REGS_AND_STACK_ACCESS_API
	bool
	help
	  This symbol should be selected by an architecure if it supports
	  the API needed to access registers and stack entries from pt_regs,
	  declared in asm/ptrace.h
	  For example the kprobes-based event tracer needs this API.

config HAVE_CLK
	bool
	help
	  The <linux/clk.h> calls support software clock gating and
	  thus are a key power management tool on many systems.

config HAVE_HW_BREAKPOINT
	bool
	depends on PERF_EVENTS

config HAVE_MIXED_BREAKPOINTS_REGS
	bool
	depends on HAVE_HW_BREAKPOINT
	help
	  Depending on the arch implementation of hardware breakpoints,
	  some of them have separate registers for data and instruction
	  breakpoints addresses, others have mixed registers to store
	  them but define the access type in a control register.
	  Select this option if your arch implements breakpoints under the
	  latter fashion.

config HAVE_USER_RETURN_NOTIFIER
	bool

config HAVE_PERF_EVENTS_NMI
	bool
	help
	  System hardware can generate an NMI using the perf event
	  subsystem.  Also has support for calculating CPU cycle events
	  to determine how many clock cycles in a given period.

config HAVE_HARDLOCKUP_DETECTOR_PERF
	bool
	depends on HAVE_PERF_EVENTS_NMI
	help
	  The arch chooses to use the generic perf-NMI-based hardlockup
	  detector. Must define HAVE_PERF_EVENTS_NMI.

config HAVE_NMI_WATCHDOG
	depends on HAVE_NMI
	bool
	help
	  The arch provides a low level NMI watchdog. It provides
	  asm/nmi.h, and defines its own arch_touch_nmi_watchdog().

config HAVE_HARDLOCKUP_DETECTOR_ARCH
	bool
	select HAVE_NMI_WATCHDOG
	help
	  The arch chooses to provide its own hardlockup detector, which is
	  a superset of the HAVE_NMI_WATCHDOG. It also conforms to config
	  interfaces and parameters provided by hardlockup detector subsystem.

config HAVE_PERF_REGS
	bool
	help
	  Support selective register dumps for perf events. This includes
	  bit-mapping of each registers and a unique architecture id.

config HAVE_PERF_USER_STACK_DUMP
	bool
	help
	  Support user stack dumps for perf event samples. This needs
	  access to the user stack pointer which is not unified across
	  architectures.

config HAVE_ARCH_JUMP_LABEL
	bool

config HAVE_RCU_TABLE_FREE
	bool

config ARCH_HAVE_NMI_SAFE_CMPXCHG
	bool

config HAVE_ALIGNED_STRUCT_PAGE
	bool
	help
	  This makes sure that struct pages are double word aligned and that
	  e.g. the SLUB allocator can perform double word atomic operations
	  on a struct page for better performance. However selecting this
	  might increase the size of a struct page by a word.

config HAVE_CMPXCHG_LOCAL
	bool

config HAVE_CMPXCHG_DOUBLE
	bool

config ARCH_WEAK_RELEASE_ACQUIRE
	bool

config ARCH_WANT_IPC_PARSE_VERSION
	bool

config ARCH_WANT_COMPAT_IPC_PARSE_VERSION
	bool

config ARCH_WANT_OLD_COMPAT_IPC
	select ARCH_WANT_COMPAT_IPC_PARSE_VERSION
	bool

config HAVE_ARCH_SECCOMP_FILTER
	bool
	help
	  An arch should select this symbol if it provides all of these things:
	  - syscall_get_arch()
	  - syscall_get_arguments()
	  - syscall_rollback()
	  - syscall_set_return_value()
	  - SIGSYS siginfo_t support
	  - secure_computing is called from a ptrace_event()-safe context
	  - secure_computing return value is checked and a return value of -1
	    results in the system call being skipped immediately.
	  - seccomp syscall wired up

config SECCOMP_FILTER
	def_bool y
	depends on HAVE_ARCH_SECCOMP_FILTER && SECCOMP && NET
	help
	  Enable tasks to build secure computing environments defined
	  in terms of Berkeley Packet Filter programs which implement
	  task-defined system call filtering polices.

	  See Documentation/prctl/seccomp_filter.txt for details.

preferred-plugin-hostcc := $(if-success,[ $(gcc-version) -ge 40800 ],$(HOSTCXX),$(HOSTCC))

config PLUGIN_HOSTCC
	string
	default "$(shell,$(srctree)/scripts/gcc-plugin.sh "$(preferred-plugin-hostcc)" "$(HOSTCXX)" "$(CC)")"
	help
	  Host compiler used to build GCC plugins.  This can be $(HOSTCXX),
	  $(HOSTCC), or a null string if GCC plugin is unsupported.

config HAVE_GCC_PLUGINS
	bool
	help
	  An arch should select this symbol if it supports building with
	  GCC plugins.

menuconfig GCC_PLUGINS
	bool "GCC plugins"
	depends on HAVE_GCC_PLUGINS
	depends on PLUGIN_HOSTCC != ""
	help
	  GCC plugins are loadable modules that provide extra features to the
	  compiler. They are useful for runtime instrumentation and static analysis.

	  See Documentation/gcc-plugins.txt for details.

config GCC_PLUGIN_CYC_COMPLEXITY
	bool "Compute the cyclomatic complexity of a function" if EXPERT
	depends on GCC_PLUGINS
	depends on !COMPILE_TEST	# too noisy
	help
	  The complexity M of a function's control flow graph is defined as:
	   M = E - N + 2P
	  where

	  E = the number of edges
	  N = the number of nodes
	  P = the number of connected components (exit nodes).

	  Enabling this plugin reports the complexity to stderr during the
	  build. It mainly serves as a simple example of how to create a
	  gcc plugin for the kernel.

config GCC_PLUGIN_SANCOV
	bool
	depends on GCC_PLUGINS
	help
	  This plugin inserts a __sanitizer_cov_trace_pc() call at the start of
	  basic blocks. It supports all gcc versions with plugin support (from
	  gcc-4.5 on). It is based on the commit "Add fuzzing coverage support"
	  by Dmitry Vyukov <dvyukov@google.com>.

config GCC_PLUGIN_LATENT_ENTROPY
	bool "Generate some entropy during boot and runtime"
	depends on GCC_PLUGINS
	help
	  By saying Y here the kernel will instrument some kernel code to
	  extract some entropy from both original and artificially created
	  program state.  This will help especially embedded systems where
	  there is little 'natural' source of entropy normally.  The cost
	  is some slowdown of the boot process (about 0.5%) and fork and
	  irq processing.

	  Note that entropy extracted this way is not cryptographically
	  secure!

	  This plugin was ported from grsecurity/PaX. More information at:
	   * https://grsecurity.net/
	   * https://pax.grsecurity.net/

config GCC_PLUGIN_STRUCTLEAK
	bool "Force initialization of variables containing userspace addresses"
	depends on GCC_PLUGINS
	# Currently STRUCTLEAK inserts initialization out of live scope of
	# variables from KASAN point of view. This leads to KASAN false
	# positive reports. Prohibit this combination for now.
	depends on !KASAN_EXTRA
	help
	  This plugin zero-initializes any structures containing a
	  __user attribute. This can prevent some classes of information
	  exposures.

	  This plugin was ported from grsecurity/PaX. More information at:
	   * https://grsecurity.net/
	   * https://pax.grsecurity.net/

config GCC_PLUGIN_STRUCTLEAK_BYREF_ALL
	bool "Force initialize all struct type variables passed by reference"
	depends on GCC_PLUGIN_STRUCTLEAK
	depends on !COMPILE_TEST
	help
	  Zero initialize any struct type local variable that may be passed by
	  reference without having been initialized.

config GCC_PLUGIN_STRUCTLEAK_VERBOSE
	bool "Report forcefully initialized variables"
	depends on GCC_PLUGIN_STRUCTLEAK
	depends on !COMPILE_TEST	# too noisy
	help
	  This option will cause a warning to be printed each time the
	  structleak plugin finds a variable it thinks needs to be
	  initialized. Since not all existing initializers are detected
	  by the plugin, this can produce false positive warnings.

config GCC_PLUGIN_RANDSTRUCT
	bool "Randomize layout of sensitive kernel structures"
	depends on GCC_PLUGINS
	select MODVERSIONS if MODULES
	help
	  If you say Y here, the layouts of structures that are entirely
	  function pointers (and have not been manually annotated with
	  __no_randomize_layout), or structures that have been explicitly
	  marked with __randomize_layout, will be randomized at compile-time.
	  This can introduce the requirement of an additional information
	  exposure vulnerability for exploits targeting these structure
	  types.

	  Enabling this feature will introduce some performance impact,
	  slightly increase memory usage, and prevent the use of forensic
	  tools like Volatility against the system (unless the kernel
	  source tree isn't cleaned after kernel installation).

	  The seed used for compilation is located at
	  scripts/gcc-plgins/randomize_layout_seed.h.  It remains after
	  a make clean to allow for external modules to be compiled with
	  the existing seed and will be removed by a make mrproper or
	  make distclean.

	  Note that the implementation requires gcc 4.7 or newer.

	  This plugin was ported from grsecurity/PaX. More information at:
	   * https://grsecurity.net/
	   * https://pax.grsecurity.net/

config GCC_PLUGIN_RANDSTRUCT_PERFORMANCE
	bool "Use cacheline-aware structure randomization"
	depends on GCC_PLUGIN_RANDSTRUCT
	depends on !COMPILE_TEST	# do not reduce test coverage
	help
	  If you say Y here, the RANDSTRUCT randomization will make a
	  best effort at restricting randomization to cacheline-sized
	  groups of elements.  It will further not randomize bitfields
	  in structures.  This reduces the performance hit of RANDSTRUCT
	  at the cost of weakened randomization.

config HAVE_CC_STACKPROTECTOR
	bool
	help
	  An arch should select this symbol if:
	  - it has implemented a stack canary (e.g. __stack_chk_guard)

config CC_HAS_STACKPROTECTOR_NONE
	def_bool $(cc-option,-fno-stack-protector)

config CC_STACKPROTECTOR
	bool "Stack Protector buffer overflow detection"
	depends on HAVE_CC_STACKPROTECTOR
	depends on $(cc-option,-fstack-protector)
	default y
	help
	  This option turns on the "stack-protector" GCC feature. This
	  feature puts, at the beginning of functions, a canary value on
	  the stack just before the return address, and validates
	  the value just before actually returning.  Stack based buffer
	  overflows (that need to overwrite this return address) now also
	  overwrite the canary, which gets detected and the attack is then
	  neutralized via a kernel panic.

	  Functions will have the stack-protector canary logic added if they
	  have an 8-byte or larger character array on the stack.

	  This feature requires gcc version 4.2 or above, or a distribution
	  gcc with the feature backported ("-fstack-protector").

	  On an x86 "defconfig" build, this feature adds canary checks to
	  about 3% of all kernel functions, which increases kernel code size
	  by about 0.3%.

config CC_STACKPROTECTOR_STRONG
	bool "Strong Stack Protector"
	depends on CC_STACKPROTECTOR
	depends on $(cc-option,-fstack-protector-strong)
	default y
	help
	  Functions will have the stack-protector canary logic added in any
	  of the following conditions:

	  - local variable's address used as part of the right hand side of an
	    assignment or function argument
	  - local variable is an array (or union containing an array),
	    regardless of array type or length
	  - uses register local variables

	  This feature requires gcc version 4.9 or above, or a distribution
	  gcc with the feature backported ("-fstack-protector-strong").

	  On an x86 "defconfig" build, this feature adds canary checks to
	  about 20% of all kernel functions, which increases the kernel code
	  size by about 2%.

<<<<<<< HEAD
config CC_STACKPROTECTOR_AUTO
	bool "Automatic"
	help
	  If the compiler supports it, the best available stack-protector
	  option will be chosen.

endchoice

=======
>>>>>>> e216bbe8
config HAVE_ARCH_WITHIN_STACK_FRAMES
	bool
	help
	  An architecture should select this if it can walk the kernel stack
	  frames to determine if an object is part of either the arguments
	  or local variables (i.e. that it excludes saved return addresses,
	  and similar) by implementing an inline arch_within_stack_frames(),
	  which is used by CONFIG_HARDENED_USERCOPY.

config HAVE_CONTEXT_TRACKING
	bool
	help
	  Provide kernel/user boundaries probes necessary for subsystems
	  that need it, such as userspace RCU extended quiescent state.
	  Syscalls need to be wrapped inside user_exit()-user_enter() through
	  the slow path using TIF_NOHZ flag. Exceptions handlers must be
	  wrapped as well. Irqs are already protected inside
	  rcu_irq_enter/rcu_irq_exit() but preemption or signal handling on
	  irq exit still need to be protected.

config HAVE_VIRT_CPU_ACCOUNTING
	bool

config ARCH_HAS_SCALED_CPUTIME
	bool

config HAVE_VIRT_CPU_ACCOUNTING_GEN
	bool
	default y if 64BIT
	help
	  With VIRT_CPU_ACCOUNTING_GEN, cputime_t becomes 64-bit.
	  Before enabling this option, arch code must be audited
	  to ensure there are no races in concurrent read/write of
	  cputime_t. For example, reading/writing 64-bit cputime_t on
	  some 32-bit arches may require multiple accesses, so proper
	  locking is needed to protect against concurrent accesses.


config HAVE_IRQ_TIME_ACCOUNTING
	bool
	help
	  Archs need to ensure they use a high enough resolution clock to
	  support irq time accounting and then call enable_sched_clock_irqtime().

config HAVE_ARCH_TRANSPARENT_HUGEPAGE
	bool

config HAVE_ARCH_TRANSPARENT_HUGEPAGE_PUD
	bool

config HAVE_ARCH_HUGE_VMAP
	bool

config HAVE_ARCH_SOFT_DIRTY
	bool

config HAVE_MOD_ARCH_SPECIFIC
	bool
	help
	  The arch uses struct mod_arch_specific to store data.  Many arches
	  just need a simple module loader without arch specific data - those
	  should not enable this.

config MODULES_USE_ELF_RELA
	bool
	help
	  Modules only use ELF RELA relocations.  Modules with ELF REL
	  relocations will give an error.

config MODULES_USE_ELF_REL
	bool
	help
	  Modules only use ELF REL relocations.  Modules with ELF RELA
	  relocations will give an error.

config HAVE_IRQ_EXIT_ON_IRQ_STACK
	bool
	help
	  Architecture doesn't only execute the irq handler on the irq stack
	  but also irq_exit(). This way we can process softirqs on this irq
	  stack instead of switching to a new one when we call __do_softirq()
	  in the end of an hardirq.
	  This spares a stack switch and improves cache usage on softirq
	  processing.

config PGTABLE_LEVELS
	int
	default 2

config ARCH_HAS_ELF_RANDOMIZE
	bool
	help
	  An architecture supports choosing randomized locations for
	  stack, mmap, brk, and ET_DYN. Defined functions:
	  - arch_mmap_rnd()
	  - arch_randomize_brk()

config HAVE_ARCH_MMAP_RND_BITS
	bool
	help
	  An arch should select this symbol if it supports setting a variable
	  number of bits for use in establishing the base address for mmap
	  allocations, has MMU enabled and provides values for both:
	  - ARCH_MMAP_RND_BITS_MIN
	  - ARCH_MMAP_RND_BITS_MAX

config HAVE_EXIT_THREAD
	bool
	help
	  An architecture implements exit_thread.

config ARCH_MMAP_RND_BITS_MIN
	int

config ARCH_MMAP_RND_BITS_MAX
	int

config ARCH_MMAP_RND_BITS_DEFAULT
	int

config ARCH_MMAP_RND_BITS
	int "Number of bits to use for ASLR of mmap base address" if EXPERT
	range ARCH_MMAP_RND_BITS_MIN ARCH_MMAP_RND_BITS_MAX
	default ARCH_MMAP_RND_BITS_DEFAULT if ARCH_MMAP_RND_BITS_DEFAULT
	default ARCH_MMAP_RND_BITS_MIN
	depends on HAVE_ARCH_MMAP_RND_BITS
	help
	  This value can be used to select the number of bits to use to
	  determine the random offset to the base address of vma regions
	  resulting from mmap allocations. This value will be bounded
	  by the architecture's minimum and maximum supported values.

	  This value can be changed after boot using the
	  /proc/sys/vm/mmap_rnd_bits tunable

config HAVE_ARCH_MMAP_RND_COMPAT_BITS
	bool
	help
	  An arch should select this symbol if it supports running applications
	  in compatibility mode, supports setting a variable number of bits for
	  use in establishing the base address for mmap allocations, has MMU
	  enabled and provides values for both:
	  - ARCH_MMAP_RND_COMPAT_BITS_MIN
	  - ARCH_MMAP_RND_COMPAT_BITS_MAX

config ARCH_MMAP_RND_COMPAT_BITS_MIN
	int

config ARCH_MMAP_RND_COMPAT_BITS_MAX
	int

config ARCH_MMAP_RND_COMPAT_BITS_DEFAULT
	int

config ARCH_MMAP_RND_COMPAT_BITS
	int "Number of bits to use for ASLR of mmap base address for compatible applications" if EXPERT
	range ARCH_MMAP_RND_COMPAT_BITS_MIN ARCH_MMAP_RND_COMPAT_BITS_MAX
	default ARCH_MMAP_RND_COMPAT_BITS_DEFAULT if ARCH_MMAP_RND_COMPAT_BITS_DEFAULT
	default ARCH_MMAP_RND_COMPAT_BITS_MIN
	depends on HAVE_ARCH_MMAP_RND_COMPAT_BITS
	help
	  This value can be used to select the number of bits to use to
	  determine the random offset to the base address of vma regions
	  resulting from mmap allocations for compatible applications This
	  value will be bounded by the architecture's minimum and maximum
	  supported values.

	  This value can be changed after boot using the
	  /proc/sys/vm/mmap_rnd_compat_bits tunable

config HAVE_ARCH_COMPAT_MMAP_BASES
	bool
	help
	  This allows 64bit applications to invoke 32-bit mmap() syscall
	  and vice-versa 32-bit applications to call 64-bit mmap().
	  Required for applications doing different bitness syscalls.

config HAVE_COPY_THREAD_TLS
	bool
	help
	  Architecture provides copy_thread_tls to accept tls argument via
	  normal C parameter passing, rather than extracting the syscall
	  argument from pt_regs.

config HAVE_STACK_VALIDATION
	bool
	help
	  Architecture supports the 'objtool check' host tool command, which
	  performs compile-time stack metadata validation.

config HAVE_RELIABLE_STACKTRACE
	bool
	help
	  Architecture has a save_stack_trace_tsk_reliable() function which
	  only returns a stack trace if it can guarantee the trace is reliable.

config HAVE_ARCH_HASH
	bool
	default n
	help
	  If this is set, the architecture provides an <asm/hash.h>
	  file which provides platform-specific implementations of some
	  functions in <linux/hash.h> or fs/namei.c.

config ISA_BUS_API
	def_bool ISA

#
# ABI hall of shame
#
config CLONE_BACKWARDS
	bool
	help
	  Architecture has tls passed as the 4th argument of clone(2),
	  not the 5th one.

config CLONE_BACKWARDS2
	bool
	help
	  Architecture has the first two arguments of clone(2) swapped.

config CLONE_BACKWARDS3
	bool
	help
	  Architecture has tls passed as the 3rd argument of clone(2),
	  not the 5th one.

config ODD_RT_SIGACTION
	bool
	help
	  Architecture has unusual rt_sigaction(2) arguments

config OLD_SIGSUSPEND
	bool
	help
	  Architecture has old sigsuspend(2) syscall, of one-argument variety

config OLD_SIGSUSPEND3
	bool
	help
	  Even weirder antique ABI - three-argument sigsuspend(2)

config OLD_SIGACTION
	bool
	help
	  Architecture has old sigaction(2) syscall.  Nope, not the same
	  as OLD_SIGSUSPEND | OLD_SIGSUSPEND3 - alpha has sigsuspend(2),
	  but fairly different variant of sigaction(2), thanks to OSF/1
	  compatibility...

config COMPAT_OLD_SIGACTION
	bool

config 64BIT_TIME
	def_bool ARCH_HAS_64BIT_TIME
	help
	  This should be selected by all architectures that need to support
	  new system calls with a 64-bit time_t. This is relevant on all 32-bit
	  architectures, and 64-bit architectures as part of compat syscall
	  handling.

config COMPAT_32BIT_TIME
	def_bool (!64BIT && 64BIT_TIME) || COMPAT
	help
	  This enables 32 bit time_t support in addition to 64 bit time_t support.
	  This is relevant on all 32-bit architectures, and 64-bit architectures
	  as part of compat syscall handling.

config ARCH_NO_COHERENT_DMA_MMAP
	bool

config CPU_NO_EFFICIENT_FFS
	def_bool n

config HAVE_ARCH_VMAP_STACK
	def_bool n
	help
	  An arch should select this symbol if it can support kernel stacks
	  in vmalloc space.  This means:

	  - vmalloc space must be large enough to hold many kernel stacks.
	    This may rule out many 32-bit architectures.

	  - Stacks in vmalloc space need to work reliably.  For example, if
	    vmap page tables are created on demand, either this mechanism
	    needs to work while the stack points to a virtual address with
	    unpopulated page tables or arch code (switch_to() and switch_mm(),
	    most likely) needs to ensure that the stack's page table entries
	    are populated before running on a possibly unpopulated stack.

	  - If the stack overflows into a guard page, something reasonable
	    should happen.  The definition of "reasonable" is flexible, but
	    instantly rebooting without logging anything would be unfriendly.

config VMAP_STACK
	default y
	bool "Use a virtually-mapped stack"
	depends on HAVE_ARCH_VMAP_STACK && !KASAN
	---help---
	  Enable this if you want the use virtually-mapped kernel stacks
	  with guard pages.  This causes kernel stack overflows to be
	  caught immediately rather than causing difficult-to-diagnose
	  corruption.

	  This is presently incompatible with KASAN because KASAN expects
	  the stack to map directly to the KASAN shadow map using a formula
	  that is incorrect if the stack is in vmalloc space.

config ARCH_OPTIONAL_KERNEL_RWX
	def_bool n

config ARCH_OPTIONAL_KERNEL_RWX_DEFAULT
	def_bool n

config ARCH_HAS_STRICT_KERNEL_RWX
	def_bool n

config STRICT_KERNEL_RWX
	bool "Make kernel text and rodata read-only" if ARCH_OPTIONAL_KERNEL_RWX
	depends on ARCH_HAS_STRICT_KERNEL_RWX
	default !ARCH_OPTIONAL_KERNEL_RWX || ARCH_OPTIONAL_KERNEL_RWX_DEFAULT
	help
	  If this is set, kernel text and rodata memory will be made read-only,
	  and non-text memory will be made non-executable. This provides
	  protection against certain security exploits (e.g. executing the heap
	  or modifying text)

	  These features are considered standard security practice these days.
	  You should say Y here in almost all cases.

config ARCH_HAS_STRICT_MODULE_RWX
	def_bool n

config STRICT_MODULE_RWX
	bool "Set loadable kernel module data as NX and text as RO" if ARCH_OPTIONAL_KERNEL_RWX
	depends on ARCH_HAS_STRICT_MODULE_RWX && MODULES
	default !ARCH_OPTIONAL_KERNEL_RWX || ARCH_OPTIONAL_KERNEL_RWX_DEFAULT
	help
	  If this is set, module text and rodata memory will be made read-only,
	  and non-text memory will be made non-executable. This provides
	  protection against certain security exploits (e.g. writing to text)

# select if the architecture provides an asm/dma-direct.h header
config ARCH_HAS_PHYS_TO_DMA
	bool

config ARCH_HAS_REFCOUNT
	bool
	help
	  An architecture selects this when it has implemented refcount_t
	  using open coded assembly primitives that provide an optimized
	  refcount_t implementation, possibly at the expense of some full
	  refcount state checks of CONFIG_REFCOUNT_FULL=y.

	  The refcount overflow check behavior, however, must be retained.
	  Catching overflows is the primary security concern for protecting
	  against bugs in reference counts.

config REFCOUNT_FULL
	bool "Perform full reference count validation at the expense of speed"
	help
	  Enabling this switches the refcounting infrastructure from a fast
	  unchecked atomic_t implementation to a fully state checked
	  implementation, which can be (slightly) slower but provides protections
	  against various use-after-free conditions that can be used in
	  security flaw exploits.

source "kernel/gcov/Kconfig"<|MERGE_RESOLUTION|>--- conflicted
+++ resolved
@@ -597,17 +597,6 @@
 	  about 20% of all kernel functions, which increases the kernel code
 	  size by about 2%.
 
-<<<<<<< HEAD
-config CC_STACKPROTECTOR_AUTO
-	bool "Automatic"
-	help
-	  If the compiler supports it, the best available stack-protector
-	  option will be chosen.
-
-endchoice
-
-=======
->>>>>>> e216bbe8
 config HAVE_ARCH_WITHIN_STACK_FRAMES
 	bool
 	help
