/*
 * AMD Memory Encryption Support
 *
 * Copyright (C) 2016 Advanced Micro Devices, Inc.
 *
 * Author: Tom Lendacky <thomas.lendacky@amd.com>
 *
 * This program is free software; you can redistribute it and/or modify
 * it under the terms of the GNU General Public License version 2 as
 * published by the Free Software Foundation.
 */

#define DISABLE_BRANCH_PROFILING

#include <linux/linkage.h>
#include <linux/init.h>
#include <linux/mm.h>
#include <linux/dma-mapping.h>
#include <linux/swiotlb.h>
#include <linux/mem_encrypt.h>

#include <asm/tlbflush.h>
#include <asm/fixmap.h>
#include <asm/setup.h>
#include <asm/bootparam.h>
#include <asm/set_memory.h>
#include <asm/cacheflush.h>
#include <asm/sections.h>
#include <asm/processor-flags.h>
#include <asm/msr.h>
#include <asm/cmdline.h>

#include "mm_internal.h"

static char sme_cmdline_arg[] __initdata = "mem_encrypt";
static char sme_cmdline_on[]  __initdata = "on";
static char sme_cmdline_off[] __initdata = "off";

/*
 * Since SME related variables are set early in the boot process they must
 * reside in the .data section so as not to be zeroed out when the .bss
 * section is later cleared.
 */
u64 sme_me_mask __section(.data) = 0;
<<<<<<< HEAD
EXPORT_SYMBOL_GPL(sme_me_mask);
=======
EXPORT_SYMBOL(sme_me_mask);
DEFINE_STATIC_KEY_FALSE(sev_enable_key);
EXPORT_SYMBOL_GPL(sev_enable_key);

static bool sev_enabled __section(.data);
>>>>>>> 9abd04af

/* Buffer used for early in-place encryption by BSP, no locking needed */
static char sme_early_buffer[PAGE_SIZE] __aligned(PAGE_SIZE);

/*
 * This routine does not change the underlying encryption setting of the
 * page(s) that map this memory. It assumes that eventually the memory is
 * meant to be accessed as either encrypted or decrypted but the contents
 * are currently not in the desired state.
 *
 * This routine follows the steps outlined in the AMD64 Architecture
 * Programmer's Manual Volume 2, Section 7.10.8 Encrypt-in-Place.
 */
static void __init __sme_early_enc_dec(resource_size_t paddr,
				       unsigned long size, bool enc)
{
	void *src, *dst;
	size_t len;

	if (!sme_me_mask)
		return;

	wbinvd();

	/*
	 * There are limited number of early mapping slots, so map (at most)
	 * one page at time.
	 */
	while (size) {
		len = min_t(size_t, sizeof(sme_early_buffer), size);

		/*
		 * Create mappings for the current and desired format of
		 * the memory. Use a write-protected mapping for the source.
		 */
		src = enc ? early_memremap_decrypted_wp(paddr, len) :
			    early_memremap_encrypted_wp(paddr, len);

		dst = enc ? early_memremap_encrypted(paddr, len) :
			    early_memremap_decrypted(paddr, len);

		/*
		 * If a mapping can't be obtained to perform the operation,
		 * then eventual access of that area in the desired mode
		 * will cause a crash.
		 */
		BUG_ON(!src || !dst);

		/*
		 * Use a temporary buffer, of cache-line multiple size, to
		 * avoid data corruption as documented in the APM.
		 */
		memcpy(sme_early_buffer, src, len);
		memcpy(dst, sme_early_buffer, len);

		early_memunmap(dst, len);
		early_memunmap(src, len);

		paddr += len;
		size -= len;
	}
}

void __init sme_early_encrypt(resource_size_t paddr, unsigned long size)
{
	__sme_early_enc_dec(paddr, size, true);
}

void __init sme_early_decrypt(resource_size_t paddr, unsigned long size)
{
	__sme_early_enc_dec(paddr, size, false);
}

static void __init __sme_early_map_unmap_mem(void *vaddr, unsigned long size,
					     bool map)
{
	unsigned long paddr = (unsigned long)vaddr - __PAGE_OFFSET;
	pmdval_t pmd_flags, pmd;

	/* Use early_pmd_flags but remove the encryption mask */
	pmd_flags = __sme_clr(early_pmd_flags);

	do {
		pmd = map ? (paddr & PMD_MASK) + pmd_flags : 0;
		__early_make_pgtable((unsigned long)vaddr, pmd);

		vaddr += PMD_SIZE;
		paddr += PMD_SIZE;
		size = (size <= PMD_SIZE) ? 0 : size - PMD_SIZE;
	} while (size);

	__native_flush_tlb();
}

void __init sme_unmap_bootdata(char *real_mode_data)
{
	struct boot_params *boot_data;
	unsigned long cmdline_paddr;

	if (!sme_active())
		return;

	/* Get the command line address before unmapping the real_mode_data */
	boot_data = (struct boot_params *)real_mode_data;
	cmdline_paddr = boot_data->hdr.cmd_line_ptr | ((u64)boot_data->ext_cmd_line_ptr << 32);

	__sme_early_map_unmap_mem(real_mode_data, sizeof(boot_params), false);

	if (!cmdline_paddr)
		return;

	__sme_early_map_unmap_mem(__va(cmdline_paddr), COMMAND_LINE_SIZE, false);
}

void __init sme_map_bootdata(char *real_mode_data)
{
	struct boot_params *boot_data;
	unsigned long cmdline_paddr;

	if (!sme_active())
		return;

	__sme_early_map_unmap_mem(real_mode_data, sizeof(boot_params), true);

	/* Get the command line address after mapping the real_mode_data */
	boot_data = (struct boot_params *)real_mode_data;
	cmdline_paddr = boot_data->hdr.cmd_line_ptr | ((u64)boot_data->ext_cmd_line_ptr << 32);

	if (!cmdline_paddr)
		return;

	__sme_early_map_unmap_mem(__va(cmdline_paddr), COMMAND_LINE_SIZE, true);
}

void __init sme_early_init(void)
{
	unsigned int i;

	if (!sme_me_mask)
		return;

	early_pmd_flags = __sme_set(early_pmd_flags);

	__supported_pte_mask = __sme_set(__supported_pte_mask);

	/* Update the protection map with memory encryption mask */
	for (i = 0; i < ARRAY_SIZE(protection_map); i++)
		protection_map[i] = pgprot_encrypted(protection_map[i]);

	if (sev_active())
		swiotlb_force = SWIOTLB_FORCE;
}

static void *sev_alloc(struct device *dev, size_t size, dma_addr_t *dma_handle,
		       gfp_t gfp, unsigned long attrs)
{
	unsigned long dma_mask;
	unsigned int order;
	struct page *page;
	void *vaddr = NULL;

	dma_mask = dma_alloc_coherent_mask(dev, gfp);
	order = get_order(size);

	/*
	 * Memory will be memset to zero after marking decrypted, so don't
	 * bother clearing it before.
	 */
	gfp &= ~__GFP_ZERO;

	page = alloc_pages_node(dev_to_node(dev), gfp, order);
	if (page) {
		dma_addr_t addr;

		/*
		 * Since we will be clearing the encryption bit, check the
		 * mask with it already cleared.
		 */
		addr = __sme_clr(phys_to_dma(dev, page_to_phys(page)));
		if ((addr + size) > dma_mask) {
			__free_pages(page, get_order(size));
		} else {
			vaddr = page_address(page);
			*dma_handle = addr;
		}
	}

	if (!vaddr)
		vaddr = swiotlb_alloc_coherent(dev, size, dma_handle, gfp);

	if (!vaddr)
		return NULL;

	/* Clear the SME encryption bit for DMA use if not swiotlb area */
	if (!is_swiotlb_buffer(dma_to_phys(dev, *dma_handle))) {
		set_memory_decrypted((unsigned long)vaddr, 1 << order);
		memset(vaddr, 0, PAGE_SIZE << order);
		*dma_handle = __sme_clr(*dma_handle);
	}

	return vaddr;
}

static void sev_free(struct device *dev, size_t size, void *vaddr,
		     dma_addr_t dma_handle, unsigned long attrs)
{
	/* Set the SME encryption bit for re-use if not swiotlb area */
	if (!is_swiotlb_buffer(dma_to_phys(dev, dma_handle)))
		set_memory_encrypted((unsigned long)vaddr,
				     1 << get_order(size));

	swiotlb_free_coherent(dev, size, vaddr, dma_handle);
}

static void __init __set_clr_pte_enc(pte_t *kpte, int level, bool enc)
{
	pgprot_t old_prot, new_prot;
	unsigned long pfn, pa, size;
	pte_t new_pte;

	switch (level) {
	case PG_LEVEL_4K:
		pfn = pte_pfn(*kpte);
		old_prot = pte_pgprot(*kpte);
		break;
	case PG_LEVEL_2M:
		pfn = pmd_pfn(*(pmd_t *)kpte);
		old_prot = pmd_pgprot(*(pmd_t *)kpte);
		break;
	case PG_LEVEL_1G:
		pfn = pud_pfn(*(pud_t *)kpte);
		old_prot = pud_pgprot(*(pud_t *)kpte);
		break;
	default:
		return;
	}

	new_prot = old_prot;
	if (enc)
		pgprot_val(new_prot) |= _PAGE_ENC;
	else
		pgprot_val(new_prot) &= ~_PAGE_ENC;

	/* If prot is same then do nothing. */
	if (pgprot_val(old_prot) == pgprot_val(new_prot))
		return;

	pa = pfn << page_level_shift(level);
	size = page_level_size(level);

	/*
	 * We are going to perform in-place en-/decryption and change the
	 * physical page attribute from C=1 to C=0 or vice versa. Flush the
	 * caches to ensure that data gets accessed with the correct C-bit.
	 */
	clflush_cache_range(__va(pa), size);

	/* Encrypt/decrypt the contents in-place */
	if (enc)
		sme_early_encrypt(pa, size);
	else
		sme_early_decrypt(pa, size);

	/* Change the page encryption mask. */
	new_pte = pfn_pte(pfn, new_prot);
	set_pte_atomic(kpte, new_pte);
}

static int __init early_set_memory_enc_dec(unsigned long vaddr,
					   unsigned long size, bool enc)
{
	unsigned long vaddr_end, vaddr_next;
	unsigned long psize, pmask;
	int split_page_size_mask;
	int level, ret;
	pte_t *kpte;

	vaddr_next = vaddr;
	vaddr_end = vaddr + size;

	for (; vaddr < vaddr_end; vaddr = vaddr_next) {
		kpte = lookup_address(vaddr, &level);
		if (!kpte || pte_none(*kpte)) {
			ret = 1;
			goto out;
		}

		if (level == PG_LEVEL_4K) {
			__set_clr_pte_enc(kpte, level, enc);
			vaddr_next = (vaddr & PAGE_MASK) + PAGE_SIZE;
			continue;
		}

		psize = page_level_size(level);
		pmask = page_level_mask(level);

		/*
		 * Check whether we can change the large page in one go.
		 * We request a split when the address is not aligned and
		 * the number of pages to set/clear encryption bit is smaller
		 * than the number of pages in the large page.
		 */
		if (vaddr == (vaddr & pmask) &&
		    ((vaddr_end - vaddr) >= psize)) {
			__set_clr_pte_enc(kpte, level, enc);
			vaddr_next = (vaddr & pmask) + psize;
			continue;
		}

		/*
		 * The virtual address is part of a larger page, create the next
		 * level page table mapping (4K or 2M). If it is part of a 2M
		 * page then we request a split of the large page into 4K
		 * chunks. A 1GB large page is split into 2M pages, resp.
		 */
		if (level == PG_LEVEL_2M)
			split_page_size_mask = 0;
		else
			split_page_size_mask = 1 << PG_LEVEL_2M;

		kernel_physical_mapping_init(__pa(vaddr & pmask),
					     __pa((vaddr_end & pmask) + psize),
					     split_page_size_mask);
	}

	ret = 0;

out:
	__flush_tlb_all();
	return ret;
}

int __init early_set_memory_decrypted(unsigned long vaddr, unsigned long size)
{
	return early_set_memory_enc_dec(vaddr, size, false);
}

int __init early_set_memory_encrypted(unsigned long vaddr, unsigned long size)
{
	return early_set_memory_enc_dec(vaddr, size, true);
}

/*
 * SME and SEV are very similar but they are not the same, so there are
 * times that the kernel will need to distinguish between SME and SEV. The
 * sme_active() and sev_active() functions are used for this.  When a
 * distinction isn't needed, the mem_encrypt_active() function can be used.
 *
 * The trampoline code is a good example for this requirement.  Before
 * paging is activated, SME will access all memory as decrypted, but SEV
 * will access all memory as encrypted.  So, when APs are being brought
 * up under SME the trampoline area cannot be encrypted, whereas under SEV
 * the trampoline area must be encrypted.
 */
bool sme_active(void)
{
	return sme_me_mask && !sev_enabled;
}
EXPORT_SYMBOL_GPL(sme_active);

bool sev_active(void)
{
	return sme_me_mask && sev_enabled;
}
EXPORT_SYMBOL_GPL(sev_active);

static const struct dma_map_ops sev_dma_ops = {
	.alloc                  = sev_alloc,
	.free                   = sev_free,
	.map_page               = swiotlb_map_page,
	.unmap_page             = swiotlb_unmap_page,
	.map_sg                 = swiotlb_map_sg_attrs,
	.unmap_sg               = swiotlb_unmap_sg_attrs,
	.sync_single_for_cpu    = swiotlb_sync_single_for_cpu,
	.sync_single_for_device = swiotlb_sync_single_for_device,
	.sync_sg_for_cpu        = swiotlb_sync_sg_for_cpu,
	.sync_sg_for_device     = swiotlb_sync_sg_for_device,
	.mapping_error          = swiotlb_dma_mapping_error,
};

/* Architecture __weak replacement functions */
void __init mem_encrypt_init(void)
{
	if (!sme_me_mask)
		return;

	/* Call into SWIOTLB to update the SWIOTLB DMA buffers */
	swiotlb_update_mem_attributes();

	/*
	 * With SEV, DMA operations cannot use encryption. New DMA ops
	 * are required in order to mark the DMA areas as decrypted or
	 * to use bounce buffers.
	 */
	if (sev_active())
		dma_ops = &sev_dma_ops;

	/*
	 * With SEV, we need to unroll the rep string I/O instructions.
	 */
	if (sev_active())
		static_branch_enable(&sev_enable_key);

	pr_info("AMD %s active\n",
		sev_active() ? "Secure Encrypted Virtualization (SEV)"
			     : "Secure Memory Encryption (SME)");
}

void swiotlb_set_mem_attributes(void *vaddr, unsigned long size)
{
	WARN(PAGE_ALIGN(size) != size,
	     "size is not page-aligned (%#lx)\n", size);

	/* Make the SWIOTLB buffer area decrypted */
	set_memory_decrypted((unsigned long)vaddr, size >> PAGE_SHIFT);
}

static void __init sme_clear_pgd(pgd_t *pgd_base, unsigned long start,
				 unsigned long end)
{
	unsigned long pgd_start, pgd_end, pgd_size;
	pgd_t *pgd_p;

	pgd_start = start & PGDIR_MASK;
	pgd_end = end & PGDIR_MASK;

	pgd_size = (((pgd_end - pgd_start) / PGDIR_SIZE) + 1);
	pgd_size *= sizeof(pgd_t);

	pgd_p = pgd_base + pgd_index(start);

	memset(pgd_p, 0, pgd_size);
}

#define PGD_FLAGS	_KERNPG_TABLE_NOENC
#define P4D_FLAGS	_KERNPG_TABLE_NOENC
#define PUD_FLAGS	_KERNPG_TABLE_NOENC
#define PMD_FLAGS	(__PAGE_KERNEL_LARGE_EXEC & ~_PAGE_GLOBAL)

static void __init *sme_populate_pgd(pgd_t *pgd_base, void *pgtable_area,
				     unsigned long vaddr, pmdval_t pmd_val)
{
	pgd_t *pgd_p;
	p4d_t *p4d_p;
	pud_t *pud_p;
	pmd_t *pmd_p;

	pgd_p = pgd_base + pgd_index(vaddr);
	if (native_pgd_val(*pgd_p)) {
		if (IS_ENABLED(CONFIG_X86_5LEVEL))
			p4d_p = (p4d_t *)(native_pgd_val(*pgd_p) & ~PTE_FLAGS_MASK);
		else
			pud_p = (pud_t *)(native_pgd_val(*pgd_p) & ~PTE_FLAGS_MASK);
	} else {
		pgd_t pgd;

		if (IS_ENABLED(CONFIG_X86_5LEVEL)) {
			p4d_p = pgtable_area;
			memset(p4d_p, 0, sizeof(*p4d_p) * PTRS_PER_P4D);
			pgtable_area += sizeof(*p4d_p) * PTRS_PER_P4D;

			pgd = native_make_pgd((pgdval_t)p4d_p + PGD_FLAGS);
		} else {
			pud_p = pgtable_area;
			memset(pud_p, 0, sizeof(*pud_p) * PTRS_PER_PUD);
			pgtable_area += sizeof(*pud_p) * PTRS_PER_PUD;

			pgd = native_make_pgd((pgdval_t)pud_p + PGD_FLAGS);
		}
		native_set_pgd(pgd_p, pgd);
	}

	if (IS_ENABLED(CONFIG_X86_5LEVEL)) {
		p4d_p += p4d_index(vaddr);
		if (native_p4d_val(*p4d_p)) {
			pud_p = (pud_t *)(native_p4d_val(*p4d_p) & ~PTE_FLAGS_MASK);
		} else {
			p4d_t p4d;

			pud_p = pgtable_area;
			memset(pud_p, 0, sizeof(*pud_p) * PTRS_PER_PUD);
			pgtable_area += sizeof(*pud_p) * PTRS_PER_PUD;

			p4d = native_make_p4d((pudval_t)pud_p + P4D_FLAGS);
			native_set_p4d(p4d_p, p4d);
		}
	}

	pud_p += pud_index(vaddr);
	if (native_pud_val(*pud_p)) {
		if (native_pud_val(*pud_p) & _PAGE_PSE)
			goto out;

		pmd_p = (pmd_t *)(native_pud_val(*pud_p) & ~PTE_FLAGS_MASK);
	} else {
		pud_t pud;

		pmd_p = pgtable_area;
		memset(pmd_p, 0, sizeof(*pmd_p) * PTRS_PER_PMD);
		pgtable_area += sizeof(*pmd_p) * PTRS_PER_PMD;

		pud = native_make_pud((pmdval_t)pmd_p + PUD_FLAGS);
		native_set_pud(pud_p, pud);
	}

	pmd_p += pmd_index(vaddr);
	if (!native_pmd_val(*pmd_p) || !(native_pmd_val(*pmd_p) & _PAGE_PSE))
		native_set_pmd(pmd_p, native_make_pmd(pmd_val));

out:
	return pgtable_area;
}

static unsigned long __init sme_pgtable_calc(unsigned long len)
{
	unsigned long p4d_size, pud_size, pmd_size;
	unsigned long total;

	/*
	 * Perform a relatively simplistic calculation of the pagetable
	 * entries that are needed. That mappings will be covered by 2MB
	 * PMD entries so we can conservatively calculate the required
	 * number of P4D, PUD and PMD structures needed to perform the
	 * mappings. Incrementing the count for each covers the case where
	 * the addresses cross entries.
	 */
	if (IS_ENABLED(CONFIG_X86_5LEVEL)) {
		p4d_size = (ALIGN(len, PGDIR_SIZE) / PGDIR_SIZE) + 1;
		p4d_size *= sizeof(p4d_t) * PTRS_PER_P4D;
		pud_size = (ALIGN(len, P4D_SIZE) / P4D_SIZE) + 1;
		pud_size *= sizeof(pud_t) * PTRS_PER_PUD;
	} else {
		p4d_size = 0;
		pud_size = (ALIGN(len, PGDIR_SIZE) / PGDIR_SIZE) + 1;
		pud_size *= sizeof(pud_t) * PTRS_PER_PUD;
	}
	pmd_size = (ALIGN(len, PUD_SIZE) / PUD_SIZE) + 1;
	pmd_size *= sizeof(pmd_t) * PTRS_PER_PMD;

	total = p4d_size + pud_size + pmd_size;

	/*
	 * Now calculate the added pagetable structures needed to populate
	 * the new pagetables.
	 */
	if (IS_ENABLED(CONFIG_X86_5LEVEL)) {
		p4d_size = ALIGN(total, PGDIR_SIZE) / PGDIR_SIZE;
		p4d_size *= sizeof(p4d_t) * PTRS_PER_P4D;
		pud_size = ALIGN(total, P4D_SIZE) / P4D_SIZE;
		pud_size *= sizeof(pud_t) * PTRS_PER_PUD;
	} else {
		p4d_size = 0;
		pud_size = ALIGN(total, PGDIR_SIZE) / PGDIR_SIZE;
		pud_size *= sizeof(pud_t) * PTRS_PER_PUD;
	}
	pmd_size = ALIGN(total, PUD_SIZE) / PUD_SIZE;
	pmd_size *= sizeof(pmd_t) * PTRS_PER_PMD;

	total += p4d_size + pud_size + pmd_size;

	return total;
}

void __init sme_encrypt_kernel(void)
{
	unsigned long workarea_start, workarea_end, workarea_len;
	unsigned long execute_start, execute_end, execute_len;
	unsigned long kernel_start, kernel_end, kernel_len;
	unsigned long pgtable_area_len;
	unsigned long paddr, pmd_flags;
	unsigned long decrypted_base;
	void *pgtable_area;
	pgd_t *pgd;

	if (!sme_active())
		return;

	/*
	 * Prepare for encrypting the kernel by building new pagetables with
	 * the necessary attributes needed to encrypt the kernel in place.
	 *
	 *   One range of virtual addresses will map the memory occupied
	 *   by the kernel as encrypted.
	 *
	 *   Another range of virtual addresses will map the memory occupied
	 *   by the kernel as decrypted and write-protected.
	 *
	 *     The use of write-protect attribute will prevent any of the
	 *     memory from being cached.
	 */

	/* Physical addresses gives us the identity mapped virtual addresses */
	kernel_start = __pa_symbol(_text);
	kernel_end = ALIGN(__pa_symbol(_end), PMD_PAGE_SIZE);
	kernel_len = kernel_end - kernel_start;

	/* Set the encryption workarea to be immediately after the kernel */
	workarea_start = kernel_end;

	/*
	 * Calculate required number of workarea bytes needed:
	 *   executable encryption area size:
	 *     stack page (PAGE_SIZE)
	 *     encryption routine page (PAGE_SIZE)
	 *     intermediate copy buffer (PMD_PAGE_SIZE)
	 *   pagetable structures for the encryption of the kernel
	 *   pagetable structures for workarea (in case not currently mapped)
	 */
	execute_start = workarea_start;
	execute_end = execute_start + (PAGE_SIZE * 2) + PMD_PAGE_SIZE;
	execute_len = execute_end - execute_start;

	/*
	 * One PGD for both encrypted and decrypted mappings and a set of
	 * PUDs and PMDs for each of the encrypted and decrypted mappings.
	 */
	pgtable_area_len = sizeof(pgd_t) * PTRS_PER_PGD;
	pgtable_area_len += sme_pgtable_calc(execute_end - kernel_start) * 2;

	/* PUDs and PMDs needed in the current pagetables for the workarea */
	pgtable_area_len += sme_pgtable_calc(execute_len + pgtable_area_len);

	/*
	 * The total workarea includes the executable encryption area and
	 * the pagetable area.
	 */
	workarea_len = execute_len + pgtable_area_len;
	workarea_end = workarea_start + workarea_len;

	/*
	 * Set the address to the start of where newly created pagetable
	 * structures (PGDs, PUDs and PMDs) will be allocated. New pagetable
	 * structures are created when the workarea is added to the current
	 * pagetables and when the new encrypted and decrypted kernel
	 * mappings are populated.
	 */
	pgtable_area = (void *)execute_end;

	/*
	 * Make sure the current pagetable structure has entries for
	 * addressing the workarea.
	 */
	pgd = (pgd_t *)native_read_cr3_pa();
	paddr = workarea_start;
	while (paddr < workarea_end) {
		pgtable_area = sme_populate_pgd(pgd, pgtable_area,
						paddr,
						paddr + PMD_FLAGS);

		paddr += PMD_PAGE_SIZE;
	}

	/* Flush the TLB - no globals so cr3 is enough */
	native_write_cr3(__native_read_cr3());

	/*
	 * A new pagetable structure is being built to allow for the kernel
	 * to be encrypted. It starts with an empty PGD that will then be
	 * populated with new PUDs and PMDs as the encrypted and decrypted
	 * kernel mappings are created.
	 */
	pgd = pgtable_area;
	memset(pgd, 0, sizeof(*pgd) * PTRS_PER_PGD);
	pgtable_area += sizeof(*pgd) * PTRS_PER_PGD;

	/* Add encrypted kernel (identity) mappings */
	pmd_flags = PMD_FLAGS | _PAGE_ENC;
	paddr = kernel_start;
	while (paddr < kernel_end) {
		pgtable_area = sme_populate_pgd(pgd, pgtable_area,
						paddr,
						paddr + pmd_flags);

		paddr += PMD_PAGE_SIZE;
	}

	/*
	 * A different PGD index/entry must be used to get different
	 * pagetable entries for the decrypted mapping. Choose the next
	 * PGD index and convert it to a virtual address to be used as
	 * the base of the mapping.
	 */
	decrypted_base = (pgd_index(workarea_end) + 1) & (PTRS_PER_PGD - 1);
	decrypted_base <<= PGDIR_SHIFT;

	/* Add decrypted, write-protected kernel (non-identity) mappings */
	pmd_flags = (PMD_FLAGS & ~_PAGE_CACHE_MASK) | (_PAGE_PAT | _PAGE_PWT);
	paddr = kernel_start;
	while (paddr < kernel_end) {
		pgtable_area = sme_populate_pgd(pgd, pgtable_area,
						paddr + decrypted_base,
						paddr + pmd_flags);

		paddr += PMD_PAGE_SIZE;
	}

	/* Add decrypted workarea mappings to both kernel mappings */
	paddr = workarea_start;
	while (paddr < workarea_end) {
		pgtable_area = sme_populate_pgd(pgd, pgtable_area,
						paddr,
						paddr + PMD_FLAGS);

		pgtable_area = sme_populate_pgd(pgd, pgtable_area,
						paddr + decrypted_base,
						paddr + PMD_FLAGS);

		paddr += PMD_PAGE_SIZE;
	}

	/* Perform the encryption */
	sme_encrypt_execute(kernel_start, kernel_start + decrypted_base,
			    kernel_len, workarea_start, (unsigned long)pgd);

	/*
	 * At this point we are running encrypted.  Remove the mappings for
	 * the decrypted areas - all that is needed for this is to remove
	 * the PGD entry/entries.
	 */
	sme_clear_pgd(pgd, kernel_start + decrypted_base,
		      kernel_end + decrypted_base);

	sme_clear_pgd(pgd, workarea_start + decrypted_base,
		      workarea_end + decrypted_base);

	/* Flush the TLB - no globals so cr3 is enough */
	native_write_cr3(__native_read_cr3());
}

void __init __nostackprotector sme_enable(struct boot_params *bp)
{
	const char *cmdline_ptr, *cmdline_arg, *cmdline_on, *cmdline_off;
	unsigned int eax, ebx, ecx, edx;
	unsigned long feature_mask;
	bool active_by_default;
	unsigned long me_mask;
	char buffer[16];
	u64 msr;

	/* Check for the SME/SEV support leaf */
	eax = 0x80000000;
	ecx = 0;
	native_cpuid(&eax, &ebx, &ecx, &edx);
	if (eax < 0x8000001f)
		return;

#define AMD_SME_BIT	BIT(0)
#define AMD_SEV_BIT	BIT(1)
	/*
	 * Set the feature mask (SME or SEV) based on whether we are
	 * running under a hypervisor.
	 */
	eax = 1;
	ecx = 0;
	native_cpuid(&eax, &ebx, &ecx, &edx);
	feature_mask = (ecx & BIT(31)) ? AMD_SEV_BIT : AMD_SME_BIT;

	/*
	 * Check for the SME/SEV feature:
	 *   CPUID Fn8000_001F[EAX]
	 *   - Bit 0 - Secure Memory Encryption support
	 *   - Bit 1 - Secure Encrypted Virtualization support
	 *   CPUID Fn8000_001F[EBX]
	 *   - Bits 5:0 - Pagetable bit position used to indicate encryption
	 */
	eax = 0x8000001f;
	ecx = 0;
	native_cpuid(&eax, &ebx, &ecx, &edx);
	if (!(eax & feature_mask))
		return;

	me_mask = 1UL << (ebx & 0x3f);

	/* Check if memory encryption is enabled */
	if (feature_mask == AMD_SME_BIT) {
		/* For SME, check the SYSCFG MSR */
		msr = __rdmsr(MSR_K8_SYSCFG);
		if (!(msr & MSR_K8_SYSCFG_MEM_ENCRYPT))
			return;
	} else {
		/* For SEV, check the SEV MSR */
		msr = __rdmsr(MSR_AMD64_SEV);
		if (!(msr & MSR_AMD64_SEV_ENABLED))
			return;

		/* SEV state cannot be controlled by a command line option */
		sme_me_mask = me_mask;
		sev_enabled = true;
		return;
	}

	/*
	 * Fixups have not been applied to phys_base yet and we're running
	 * identity mapped, so we must obtain the address to the SME command
	 * line argument data using rip-relative addressing.
	 */
	asm ("lea sme_cmdline_arg(%%rip), %0"
	     : "=r" (cmdline_arg)
	     : "p" (sme_cmdline_arg));
	asm ("lea sme_cmdline_on(%%rip), %0"
	     : "=r" (cmdline_on)
	     : "p" (sme_cmdline_on));
	asm ("lea sme_cmdline_off(%%rip), %0"
	     : "=r" (cmdline_off)
	     : "p" (sme_cmdline_off));

	if (IS_ENABLED(CONFIG_AMD_MEM_ENCRYPT_ACTIVE_BY_DEFAULT))
		active_by_default = true;
	else
		active_by_default = false;

	cmdline_ptr = (const char *)((u64)bp->hdr.cmd_line_ptr |
				     ((u64)bp->ext_cmd_line_ptr << 32));

	cmdline_find_option(cmdline_ptr, cmdline_arg, buffer, sizeof(buffer));

	if (!strncmp(buffer, cmdline_on, sizeof(buffer)))
		sme_me_mask = me_mask;
	else if (!strncmp(buffer, cmdline_off, sizeof(buffer)))
		sme_me_mask = 0;
	else
		sme_me_mask = active_by_default ? me_mask : 0;
}<|MERGE_RESOLUTION|>--- conflicted
+++ resolved
@@ -42,15 +42,11 @@
  * section is later cleared.
  */
 u64 sme_me_mask __section(.data) = 0;
-<<<<<<< HEAD
-EXPORT_SYMBOL_GPL(sme_me_mask);
-=======
 EXPORT_SYMBOL(sme_me_mask);
 DEFINE_STATIC_KEY_FALSE(sev_enable_key);
 EXPORT_SYMBOL_GPL(sev_enable_key);
 
 static bool sev_enabled __section(.data);
->>>>>>> 9abd04af
 
 /* Buffer used for early in-place encryption by BSP, no locking needed */
 static char sme_early_buffer[PAGE_SIZE] __aligned(PAGE_SIZE);
