/*
 * Copyright (c) 2013-2015, The Linux Foundation. All rights reserved.
 *
 * This program is free software; you can redistribute it and/or modify
 * it under the terms of the GNU General Public License version 2 and
 * only version 2 as published by the Free Software Foundation.
 *
 * This program is distributed in the hope that it will be useful,
 * but WITHOUT ANY WARRANTY; without even the implied warranty of
 * MERCHANTABILITY or FITNESS FOR A PARTICULAR PURPOSE.  See the
 * GNU General Public License for more details.
 */

#include <dt-bindings/interconnect/qcom.h>
#include <dt-bindings/interrupt-controller/arm-gic.h>
#include <dt-bindings/clock/qcom,gcc-msm8916.h>
#include <dt-bindings/reset/qcom,gcc-msm8916.h>
#include <dt-bindings/clock/qcom,rpmcc.h>
#include <dt-bindings/thermal/thermal.h>

/ {
	model = "Qualcomm Technologies, Inc. MSM8916";
	compatible = "qcom,msm8916";

	interrupt-parent = <&intc>;

	#address-cells = <2>;
	#size-cells = <2>;

	aliases {
		sdhc1 = &sdhc_1; /* SDC1 eMMC slot */
		sdhc2 = &sdhc_2; /* SDC2 SD card slot */
	};

	chosen { };

	memory {
		device_type = "memory";
		/* We expect the bootloader to fill in the reg */
		reg = <0 0 0 0>;
	};

	reserved-memory {
		#address-cells = <2>;
		#size-cells = <2>;
		ranges;

		tz-apps@86000000 {
			reg = <0x0 0x86000000 0x0 0x300000>;
			no-map;
		};

		smem_mem: smem_region@86300000 {
			reg = <0x0 0x86300000 0x0 0x100000>;
			no-map;
		};

		hypervisor@86400000 {
			reg = <0x0 0x86400000 0x0 0x100000>;
			no-map;
		};

		tz@86500000 {
			reg = <0x0 0x86500000 0x0 0x180000>;
			no-map;
		};

		reserved@8668000 {
			reg = <0x0 0x86680000 0x0 0x80000>;
			no-map;
		};

		rmtfs@86700000 {
			compatible = "qcom,rmtfs-mem";
			reg = <0x0 0x86700000 0x0 0xe0000>;
			no-map;

			qcom,client-id = <1>;
		};

		rfsa@867e00000 {
			reg = <0x0 0x867e0000 0x0 0x20000>;
			no-map;
		};

		mpss_mem: mpss@86800000 {
			reg = <0x0 0x86800000 0x0 0x2b00000>;
			no-map;
		};

		wcnss_mem: wcnss@89300000 {
			reg = <0x0 0x89300000 0x0 0x600000>;
			no-map;
		};

		venus_mem: venus@89900000 {
			reg = <0x0 0x89900000 0x0 0x600000>;
			no-map;
		};

		mba_mem: mba@8ea00000 {
			no-map;
			reg = <0 0x8ea00000 0 0x100000>;
		};
	};

	cpus {
		#address-cells = <1>;
		#size-cells = <0>;

		CPU0: cpu@0 {
			device_type = "cpu";
			compatible = "arm,cortex-a53", "arm,armv8";
			reg = <0x0>;
			next-level-cache = <&L2_0>;
			enable-method = "psci";
			cpu-idle-states = <&CPU_SPC>;
			clocks = <&apcs 0>;
			cpu-supply = <&pm8916_spmi_s2>;
			operating-points-v2 = <&cpu_opp_table>;
			#cooling-cells = <2>;
		};

		CPU1: cpu@1 {
			device_type = "cpu";
			compatible = "arm,cortex-a53", "arm,armv8";
			reg = <0x1>;
			next-level-cache = <&L2_0>;
			enable-method = "psci";
			cpu-idle-states = <&CPU_SPC>;
			clocks = <&apcs 0>;
			cpu-supply = <&pm8916_spmi_s2>;
			operating-points-v2 = <&cpu_opp_table>;
			#cooling-cells = <2>;
		};

		CPU2: cpu@2 {
			device_type = "cpu";
			compatible = "arm,cortex-a53", "arm,armv8";
			reg = <0x2>;
			next-level-cache = <&L2_0>;
			enable-method = "psci";
			cpu-idle-states = <&CPU_SPC>;
			clocks = <&apcs 0>;
			cpu-supply = <&pm8916_spmi_s2>;
			operating-points-v2 = <&cpu_opp_table>;
			#cooling-cells = <2>;
		};

		CPU3: cpu@3 {
			device_type = "cpu";
			compatible = "arm,cortex-a53", "arm,armv8";
			reg = <0x3>;
			next-level-cache = <&L2_0>;
			enable-method = "psci";
			cpu-idle-states = <&CPU_SPC>;
			clocks = <&apcs 0>;
			cpu-supply = <&pm8916_spmi_s2>;
			operating-points-v2 = <&cpu_opp_table>;
			#cooling-cells = <2>;
		};

		L2_0: l2-cache {
		      compatible = "cache";
		      cache-level = <2>;
		};

		idle-states {
			CPU_SPC: spc {
				compatible = "arm,idle-state";
				arm,psci-suspend-param = <0x40000002>;
				entry-latency-us = <130>;
				exit-latency-us = <150>;
				min-residency-us = <2000>;
				local-timer-stop;
			};
		};
	};

	psci {
		compatible = "arm,psci-1.0";
		method = "smc";
	};

	pmu {
		compatible = "arm,cortex-a53-pmu";
		interrupts = <GIC_PPI 7 (GIC_CPU_MASK_SIMPLE(4)| IRQ_TYPE_LEVEL_HIGH)>;
	};

	thermal-zones {
		cpu-thermal0 {
			polling-delay-passive = <250>;
			polling-delay = <1000>;

			thermal-sensors = <&tsens 4>;

			trips {
				cpu_alert0: trip0 {
					temperature = <75000>;
					hysteresis = <2000>;
					type = "passive";
				};
				cpu_crit0: trip1 {
					temperature = <110000>;
					hysteresis = <2000>;
					type = "critical";
				};
			};

			cooling-maps {
				map0 {
					trip = <&cpu_alert0>;
					cooling-device = <&CPU0 THERMAL_NO_LIMIT THERMAL_NO_LIMIT>;
				};
			};
		};

		cpu-thermal1 {
			polling-delay-passive = <250>;
			polling-delay = <1000>;

			thermal-sensors = <&tsens 3>;

			trips {
				cpu_alert1: trip0 {
					temperature = <75000>;
					hysteresis = <2000>;
					type = "passive";
				};
				cpu_crit1: trip1 {
					temperature = <110000>;
					hysteresis = <2000>;
					type = "critical";
				};
			};

			cooling-maps {
				map0 {
					trip = <&cpu_alert1>;
					cooling-device = <&CPU0 THERMAL_NO_LIMIT THERMAL_NO_LIMIT>;
				};
			};
		};

	};

	cpu_opp_table: cpu_opp_table {
		compatible = "operating-points-v2";
		opp-shared;

		opp-200000000 {
			opp-hz = /bits/ 64 <200000000>;
		};
		opp-400000000 {
			opp-hz = /bits/ 64 <400000000>;
		};
		opp-800000000 {
			opp-hz = /bits/ 64 <800000000>;
		};
		opp-998400000 {
			opp-hz = /bits/ 64 <998400000>;
		};
	};

	gpu_opp_table: opp_table {
		compatible = "operating-points-v2";

		opp-400000000 {
			opp-hz = /bits/ 64 <400000000>;
		};
		opp-19200000 {
			opp-hz = /bits/ 64 <19200000>;
		};
	};

	timer {
		compatible = "arm,armv8-timer";
		interrupts = <GIC_PPI 2 (GIC_CPU_MASK_SIMPLE(4) | IRQ_TYPE_LEVEL_LOW)>,
			     <GIC_PPI 3 (GIC_CPU_MASK_SIMPLE(4) | IRQ_TYPE_LEVEL_LOW)>,
			     <GIC_PPI 4 (GIC_CPU_MASK_SIMPLE(4) | IRQ_TYPE_LEVEL_LOW)>,
			     <GIC_PPI 1 (GIC_CPU_MASK_SIMPLE(4) | IRQ_TYPE_LEVEL_LOW)>;
	};

	clocks {
		xo_board: xo_board {
			compatible = "fixed-clock";
			#clock-cells = <0>;
			clock-frequency = <19200000>;
		};

		sleep_clk: sleep_clk {
			compatible = "fixed-clock";
			#clock-cells = <0>;
			clock-frequency = <32768>;
		};
	};

	smem {
		compatible = "qcom,smem";

		memory-region = <&smem_mem>;
		qcom,rpm-msg-ram = <&rpm_msg_ram>;

		hwlocks = <&tcsr_mutex 3>;
	};

	firmware {
		scm: scm {
			compatible = "qcom,scm";
			clocks = <&gcc GCC_CRYPTO_CLK>, <&gcc GCC_CRYPTO_AXI_CLK>, <&gcc GCC_CRYPTO_AHB_CLK>;
			clock-names = "core", "bus", "iface";
			#reset-cells = <1>;

			qcom,dload-mode = <&tcsr 0x6100>;
		};
	};

	soc: soc {
		#address-cells = <1>;
		#size-cells = <1>;
		ranges = <0 0 0 0xffffffff>;
		compatible = "simple-bus";

		restart@4ab000 {
			compatible = "qcom,pshold";
			reg = <0x4ab000 0x4>;
		};

		msmgpio: pinctrl@1000000 {
			compatible = "qcom,msm8916-pinctrl";
			reg = <0x1000000 0x300000>;
			interrupts = <GIC_SPI 208 IRQ_TYPE_LEVEL_HIGH>;
			gpio-controller;
			#gpio-cells = <2>;
			interrupt-controller;
			#interrupt-cells = <2>;
		};

		gcc: clock-controller@1800000 {
			compatible = "qcom,gcc-msm8916";
			#clock-cells = <1>;
			#reset-cells = <1>;
			#power-domain-cells = <1>;
			reg = <0x1800000 0x80000>;
		};

		tcsr_mutex_regs: syscon@1905000 {
			compatible = "syscon";
			reg = <0x1905000 0x20000>;
		};

		tcsr: syscon@1937000 {
			compatible = "qcom,tcsr-msm8916", "syscon";
			reg = <0x1937000 0x30000>;
		};

		tcsr_mutex: hwlock {
			compatible = "qcom,tcsr-mutex";
			syscon = <&tcsr_mutex_regs 0 0x1000>;
			#hwlock-cells = <1>;
		};

		rpm_msg_ram: memory@60000 {
			compatible = "qcom,rpm-msg-ram";
			reg = <0x60000 0x8000>;
		};

		blsp1_uart1: serial@78af000 {
			compatible = "qcom,msm-uartdm-v1.4", "qcom,msm-uartdm";
			reg = <0x78af000 0x200>;
			interrupts = <GIC_SPI 107 IRQ_TYPE_LEVEL_HIGH>;
			clocks = <&gcc GCC_BLSP1_UART1_APPS_CLK>, <&gcc GCC_BLSP1_AHB_CLK>;
			clock-names = "core", "iface";
			dmas = <&blsp_dma 1>, <&blsp_dma 0>;
			dma-names = "rx", "tx";
			status = "disabled";
		};

		a53pll: clock@b016000 {
			compatible = "qcom,msm8916-a53pll";
			reg = <0xb016000 0x40>;
			#clock-cells = <0>;
		};

		apcs: mailbox@b011000 {
			compatible = "qcom,msm8916-apcs-kpss-global", "syscon";
			reg = <0xb011000 0x1000>;
			#mbox-cells = <1>;
			clocks = <&a53pll>;
			#clock-cells = <0>;
		};

		blsp1_uart2: serial@78b0000 {
			compatible = "qcom,msm-uartdm-v1.4", "qcom,msm-uartdm";
			reg = <0x78b0000 0x200>;
			interrupts = <GIC_SPI 108 IRQ_TYPE_LEVEL_HIGH>;
			clocks = <&gcc GCC_BLSP1_UART2_APPS_CLK>, <&gcc GCC_BLSP1_AHB_CLK>;
			clock-names = "core", "iface";
			dmas = <&blsp_dma 3>, <&blsp_dma 2>;
			dma-names = "rx", "tx";
			status = "disabled";
		};

		blsp_dma: dma@7884000 {
			compatible = "qcom,bam-v1.7.0";
			reg = <0x07884000 0x23000>;
			interrupts = <GIC_SPI 238 IRQ_TYPE_LEVEL_HIGH>;
			clocks = <&gcc GCC_BLSP1_AHB_CLK>;
			clock-names = "bam_clk";
			#dma-cells = <1>;
			qcom,ee = <0>;
			status = "disabled";
		};

		blsp_spi1: spi@78b5000 {
			compatible = "qcom,spi-qup-v2.2.1";
			reg = <0x078b5000 0x500>;
			interrupts = <GIC_SPI 95 IRQ_TYPE_LEVEL_HIGH>;
			clocks = <&gcc GCC_BLSP1_QUP1_SPI_APPS_CLK>,
				 <&gcc GCC_BLSP1_AHB_CLK>;
			clock-names = "core", "iface";
			dmas = <&blsp_dma 5>, <&blsp_dma 4>;
			dma-names = "rx", "tx";
			pinctrl-names = "default", "sleep";
			pinctrl-0 = <&spi1_default>;
			pinctrl-1 = <&spi1_sleep>;
			#address-cells = <1>;
			#size-cells = <0>;
			status = "disabled";
		};

		blsp_spi2: spi@78b6000 {
			compatible = "qcom,spi-qup-v2.2.1";
			reg = <0x078b6000 0x500>;
			interrupts = <GIC_SPI 96 IRQ_TYPE_LEVEL_HIGH>;
			clocks = <&gcc GCC_BLSP1_QUP2_SPI_APPS_CLK>,
				 <&gcc GCC_BLSP1_AHB_CLK>;
			clock-names = "core", "iface";
			dmas = <&blsp_dma 7>, <&blsp_dma 6>;
			dma-names = "rx", "tx";
			pinctrl-names = "default", "sleep";
			pinctrl-0 = <&spi2_default>;
			pinctrl-1 = <&spi2_sleep>;
			#address-cells = <1>;
			#size-cells = <0>;
			status = "disabled";
		};

		blsp_spi3: spi@78b7000 {
			compatible = "qcom,spi-qup-v2.2.1";
			reg = <0x078b7000 0x500>;
			interrupts = <GIC_SPI 97 IRQ_TYPE_LEVEL_HIGH>;
			clocks = <&gcc GCC_BLSP1_QUP3_SPI_APPS_CLK>,
				 <&gcc GCC_BLSP1_AHB_CLK>;
			clock-names = "core", "iface";
			dmas = <&blsp_dma 9>, <&blsp_dma 8>;
			dma-names = "rx", "tx";
			pinctrl-names = "default", "sleep";
			pinctrl-0 = <&spi3_default>;
			pinctrl-1 = <&spi3_sleep>;
			#address-cells = <1>;
			#size-cells = <0>;
			status = "disabled";
		};

		blsp_spi4: spi@78b8000 {
			compatible = "qcom,spi-qup-v2.2.1";
			reg = <0x078b8000 0x500>;
			interrupts = <GIC_SPI 98 IRQ_TYPE_LEVEL_HIGH>;
			clocks = <&gcc GCC_BLSP1_QUP4_SPI_APPS_CLK>,
				 <&gcc GCC_BLSP1_AHB_CLK>;
			clock-names = "core", "iface";
			dmas = <&blsp_dma 11>, <&blsp_dma 10>;
			dma-names = "rx", "tx";
			pinctrl-names = "default", "sleep";
			pinctrl-0 = <&spi4_default>;
			pinctrl-1 = <&spi4_sleep>;
			#address-cells = <1>;
			#size-cells = <0>;
			status = "disabled";
		};

		blsp_spi5: spi@78b9000 {
			compatible = "qcom,spi-qup-v2.2.1";
			reg = <0x078b9000 0x500>;
			interrupts = <GIC_SPI 99 IRQ_TYPE_LEVEL_HIGH>;
			clocks = <&gcc GCC_BLSP1_QUP5_SPI_APPS_CLK>,
				 <&gcc GCC_BLSP1_AHB_CLK>;
			clock-names = "core", "iface";
			dmas = <&blsp_dma 13>, <&blsp_dma 12>;
			dma-names = "rx", "tx";
			pinctrl-names = "default", "sleep";
			pinctrl-0 = <&spi5_default>;
			pinctrl-1 = <&spi5_sleep>;
			#address-cells = <1>;
			#size-cells = <0>;
			status = "disabled";
		};

		blsp_spi6: spi@78ba000 {
			compatible = "qcom,spi-qup-v2.2.1";
			reg = <0x078ba000 0x500>;
			interrupts = <GIC_SPI 100 IRQ_TYPE_LEVEL_HIGH>;
			clocks = <&gcc GCC_BLSP1_QUP6_SPI_APPS_CLK>,
				 <&gcc GCC_BLSP1_AHB_CLK>;
			clock-names = "core", "iface";
			dmas = <&blsp_dma 15>, <&blsp_dma 14>;
			dma-names = "rx", "tx";
			pinctrl-names = "default", "sleep";
			pinctrl-0 = <&spi6_default>;
			pinctrl-1 = <&spi6_sleep>;
			#address-cells = <1>;
			#size-cells = <0>;
			status = "disabled";
		};

		blsp_i2c2: i2c@78b6000 {
			compatible = "qcom,i2c-qup-v2.2.1";
			reg = <0x078b6000 0x500>;
			interrupts = <GIC_SPI 96 IRQ_TYPE_LEVEL_HIGH>;
			clocks = <&gcc GCC_BLSP1_AHB_CLK>,
				 <&gcc GCC_BLSP1_QUP2_I2C_APPS_CLK>;
			clock-names = "iface", "core";
			pinctrl-names = "default", "sleep";
			pinctrl-0 = <&i2c2_default>;
			pinctrl-1 = <&i2c2_sleep>;
			#address-cells = <1>;
			#size-cells = <0>;
			status = "disabled";
		};

		blsp_i2c4: i2c@78b8000 {
			compatible = "qcom,i2c-qup-v2.2.1";
			reg = <0x078b8000 0x500>;
			interrupts = <GIC_SPI 98 IRQ_TYPE_LEVEL_HIGH>;
			clocks = <&gcc GCC_BLSP1_AHB_CLK>,
				 <&gcc GCC_BLSP1_QUP4_I2C_APPS_CLK>;
			clock-names = "iface", "core";
			pinctrl-names = "default", "sleep";
			pinctrl-0 = <&i2c4_default>;
			pinctrl-1 = <&i2c4_sleep>;
			#address-cells = <1>;
			#size-cells = <0>;
			status = "disabled";
		};

		blsp_i2c6: i2c@78ba000 {
			compatible = "qcom,i2c-qup-v2.2.1";
			reg = <0x078ba000 0x500>;
			interrupts = <GIC_SPI 100 IRQ_TYPE_LEVEL_HIGH>;
			clocks = <&gcc GCC_BLSP1_AHB_CLK>,
				 <&gcc GCC_BLSP1_QUP6_I2C_APPS_CLK>;
			clock-names = "iface", "core";
			pinctrl-names = "default", "sleep";
			pinctrl-0 = <&i2c6_default>;
			pinctrl-1 = <&i2c6_sleep>;
			#address-cells = <1>;
			#size-cells = <0>;
			status = "disabled";
		};

		lpass: lpass@7708000 {
			status = "disabled";
			compatible = "qcom,lpass-cpu-apq8016";
			clocks = <&gcc GCC_ULTAUDIO_AHBFABRIC_IXFABRIC_CLK>,
				 <&gcc GCC_ULTAUDIO_PCNOC_MPORT_CLK>,
				 <&gcc GCC_ULTAUDIO_PCNOC_SWAY_CLK>,
				 <&gcc GCC_ULTAUDIO_LPAIF_PRI_I2S_CLK>,
				 <&gcc GCC_ULTAUDIO_LPAIF_SEC_I2S_CLK>,
				 <&gcc GCC_ULTAUDIO_LPAIF_SEC_I2S_CLK>,
				 <&gcc GCC_ULTAUDIO_LPAIF_AUX_I2S_CLK>;

			clock-names = "ahbix-clk",
					"pcnoc-mport-clk",
					"pcnoc-sway-clk",
					"mi2s-bit-clk0",
					"mi2s-bit-clk1",
					"mi2s-bit-clk2",
					"mi2s-bit-clk3";
			#sound-dai-cells = <1>;

			interrupts = <0 160 IRQ_TYPE_LEVEL_HIGH>;
			interrupt-names = "lpass-irq-lpaif";
			reg = <0x07708000 0x10000>;
			reg-names = "lpass-lpaif";
		};

                lpass_codec: codec{
			compatible = "qcom,msm8916-wcd-digital-codec";
			reg = <0x0771c000 0x400>;
			clocks = <&gcc GCC_ULTAUDIO_AHBFABRIC_IXFABRIC_CLK>,
				 <&gcc GCC_CODEC_DIGCODEC_CLK>;
			clock-names = "ahbix-clk", "mclk";
			#sound-dai-cells = <1>;
                };

		sdhc_1: sdhci@7824000 {
			compatible = "qcom,sdhci-msm-v4";
			reg = <0x07824900 0x11c>, <0x07824000 0x800>;
			reg-names = "hc_mem", "core_mem";

			interrupts = <0 123 IRQ_TYPE_LEVEL_HIGH>, <0 138 IRQ_TYPE_LEVEL_HIGH>;
			interrupt-names = "hc_irq", "pwr_irq";
			clocks = <&gcc GCC_SDCC1_APPS_CLK>,
				 <&gcc GCC_SDCC1_AHB_CLK>,
				 <&xo_board>;
			clock-names = "core", "iface", "xo";
			interconnect-names = "ddr";
			interconnects = <&pnoc 78 &bimc 512>;
			mmc-ddr-1_8v;
			bus-width = <8>;
			non-removable;
			status = "disabled";
		};

		sdhc_2: sdhci@7864000 {
			compatible = "qcom,sdhci-msm-v4";
			reg = <0x07864900 0x11c>, <0x07864000 0x800>;
			reg-names = "hc_mem", "core_mem";

			interrupts = <0 125 IRQ_TYPE_LEVEL_HIGH>, <0 221 IRQ_TYPE_LEVEL_HIGH>;
			interrupt-names = "hc_irq", "pwr_irq";
			clocks = <&gcc GCC_SDCC2_APPS_CLK>,
				 <&gcc GCC_SDCC2_AHB_CLK>,
				 <&xo_board>;
			clock-names = "core", "iface", "xo";
			interconnect-names = "ddr";
			interconnects = <&pnoc 81 &bimc 512>;
			bus-width = <4>;
			status = "disabled";
		};

		otg: usb@78d9000 {
			compatible = "qcom,ci-hdrc";
			reg = <0x78d9000 0x200>,
			      <0x78d9200 0x200>;
			interrupts = <GIC_SPI 134 IRQ_TYPE_LEVEL_HIGH>,
				     <GIC_SPI 140 IRQ_TYPE_LEVEL_HIGH>;
			clocks = <&gcc GCC_USB_HS_AHB_CLK>,
				 <&gcc GCC_USB_HS_SYSTEM_CLK>;
			clock-names = "iface", "core";
			assigned-clocks = <&gcc GCC_USB_HS_SYSTEM_CLK>;
			assigned-clock-rates = <80000000>;
			resets = <&gcc GCC_USB_HS_BCR>;
			reset-names = "core";
			phy_type = "ulpi";
			dr_mode = "otg";
			ahb-burst-config = <0>;
			phy-names = "usb-phy";
			phys = <&usb_hs_phy>;
			status = "disabled";
			#reset-cells = <1>;

			ulpi {
				usb_hs_phy: phy {
					compatible = "qcom,usb-hs-phy-msm8916",
						     "qcom,usb-hs-phy";
					#phy-cells = <0>;
					clocks = <&xo_board>, <&gcc GCC_USB2A_PHY_SLEEP_CLK>;
					clock-names = "ref", "sleep";
					resets = <&gcc GCC_USB2A_PHY_BCR>, <&otg 0>;
					reset-names = "phy", "por";
					qcom,init-seq = /bits/ 8 <0x0 0x44
						0x1 0x6b 0x2 0x24 0x3 0x13>;
					interconnect-names = "ddr";
					interconnects = <&pnoc 87 &bimc 512>;
				};
			};
		};

		intc: interrupt-controller@b000000 {
			compatible = "qcom,msm-qgic2";
			interrupt-controller;
			#interrupt-cells = <3>;
			reg = <0x0b000000 0x1000>, <0x0b002000 0x1000>;
		};

		timer@b020000 {
			#address-cells = <1>;
			#size-cells = <1>;
			ranges;
			compatible = "arm,armv7-timer-mem";
			reg = <0xb020000 0x1000>;
			clock-frequency = <19200000>;

			frame@b021000 {
				frame-number = <0>;
				interrupts = <GIC_SPI 8 IRQ_TYPE_LEVEL_HIGH>,
					     <GIC_SPI 7 IRQ_TYPE_LEVEL_HIGH>;
				reg = <0xb021000 0x1000>,
				      <0xb022000 0x1000>;
			};

			frame@b023000 {
				frame-number = <1>;
				interrupts = <GIC_SPI 9 IRQ_TYPE_LEVEL_HIGH>;
				reg = <0xb023000 0x1000>;
				status = "disabled";
			};

			frame@b024000 {
				frame-number = <2>;
				interrupts = <GIC_SPI 10 IRQ_TYPE_LEVEL_HIGH>;
				reg = <0xb024000 0x1000>;
				status = "disabled";
			};

			frame@b025000 {
				frame-number = <3>;
				interrupts = <GIC_SPI 11 IRQ_TYPE_LEVEL_HIGH>;
				reg = <0xb025000 0x1000>;
				status = "disabled";
			};

			frame@b026000 {
				frame-number = <4>;
				interrupts = <GIC_SPI 12 IRQ_TYPE_LEVEL_HIGH>;
				reg = <0xb026000 0x1000>;
				status = "disabled";
			};

			frame@b027000 {
				frame-number = <5>;
				interrupts = <GIC_SPI 13 IRQ_TYPE_LEVEL_HIGH>;
				reg = <0xb027000 0x1000>;
				status = "disabled";
			};

			frame@b028000 {
				frame-number = <6>;
				interrupts = <GIC_SPI 14 IRQ_TYPE_LEVEL_HIGH>;
				reg = <0xb028000 0x1000>;
				status = "disabled";
			};
		};

		spmi_bus: spmi@200f000 {
			compatible = "qcom,spmi-pmic-arb";
			reg = <0x200f000 0x001000>,
			      <0x2400000 0x400000>,
			      <0x2c00000 0x400000>,
			      <0x3800000 0x200000>,
			      <0x200a000 0x002100>;
			reg-names = "core", "chnls", "obsrvr", "intr", "cnfg";
			interrupt-names = "periph_irq";
			interrupts = <GIC_SPI 190 IRQ_TYPE_LEVEL_HIGH>;
			qcom,ee = <0>;
			qcom,channel = <0>;
			#address-cells = <2>;
			#size-cells = <0>;
			interrupt-controller;
			#interrupt-cells = <4>;
		};

		rng@22000 {
			compatible = "qcom,prng";
			reg = <0x00022000 0x200>;
			clocks = <&gcc GCC_PRNG_AHB_CLK>;
			clock-names = "core";
			interconnects = <&bimc 1 &pnoc 618>;
			interconnect-names = "cpu";
		};

		qfprom: qfprom@5c000 {
			compatible = "qcom,qfprom";
			reg = <0x5c000 0x1000>;
			#address-cells = <1>;
			#size-cells = <1>;
			tsens_caldata: caldata@d0 {
				reg = <0xd0 0x8>;
			};
			tsens_calsel: calsel@ec {
				reg = <0xec 0x4>;
			};
		};

		tsens: thermal-sensor@4a8000 {
			compatible = "qcom,msm8916-tsens";
			reg = <0x4a8000 0x2000>;
			nvmem-cells = <&tsens_caldata>, <&tsens_calsel>;
			nvmem-cell-names = "calib", "calib_sel";
			#thermal-sensor-cells = <1>;
		};

		apps_iommu: iommu@1ef0000 {
			#address-cells = <1>;
			#size-cells = <1>;
			#iommu-cells = <1>;
			compatible = "qcom,msm8916-iommu", "qcom,msm-iommu-v1";
			ranges = <0 0x1e20000 0x40000>;
			reg = <0x1ef0000 0x3000>;
			clocks = <&gcc GCC_SMMU_CFG_CLK>,
				 <&gcc GCC_APSS_TCU_CLK>;
			clock-names = "iface", "bus";
			qcom,iommu-secure-id = <17>;

			// mdp_0:
			iommu-ctx@4000 {
				compatible = "qcom,msm-iommu-v1-ns";
				reg = <0x4000 0x1000>;
				interrupts = <GIC_SPI 70 IRQ_TYPE_LEVEL_HIGH>;
			};

			// venus_ns:
			iommu-ctx@5000 {
				compatible = "qcom,msm-iommu-v1-sec";
				reg = <0x5000 0x1000>;
				interrupts = <GIC_SPI 70 IRQ_TYPE_LEVEL_HIGH>;
			};
		};

		gpu_iommu: iommu@1f08000 {
			#address-cells = <1>;
			#size-cells = <1>;
			#iommu-cells = <1>;
			compatible = "qcom,msm8916-iommu", "qcom,msm-iommu-v1";
			ranges = <0 0x1f08000 0x10000>;
			clocks = <&gcc GCC_SMMU_CFG_CLK>,
				 <&gcc GCC_GFX_TCU_CLK>;
			clock-names = "iface", "bus";
			qcom,iommu-secure-id = <18>;

			// gfx3d_user:
			iommu-ctx@1000 {
				compatible = "qcom,msm-iommu-v1-ns";
				reg = <0x1000 0x1000>;
				interrupts = <GIC_SPI 241 IRQ_TYPE_LEVEL_HIGH>;
			};

			// gfx3d_priv:
			iommu-ctx@2000 {
				compatible = "qcom,msm-iommu-v1-ns";
				reg = <0x2000 0x1000>;
				interrupts = <GIC_SPI 242 IRQ_TYPE_LEVEL_HIGH>;
			};
		};

		gpu@1c00000 {
			compatible = "qcom,adreno-306.0", "qcom,adreno";
			reg = <0x01c00000 0x20000>;
			reg-names = "kgsl_3d0_reg_memory";
			interrupts = <GIC_SPI 33 IRQ_TYPE_LEVEL_HIGH>;
			interrupt-names = "kgsl_3d0_irq";
			clock-names =
			    "core",
			    "iface",
			    "mem",
			    "mem_iface",
			    "alt_mem_iface",
			    "gfx3d";
			clocks =
			    <&gcc GCC_OXILI_GFX3D_CLK>,
			    <&gcc GCC_OXILI_AHB_CLK>,
			    <&gcc GCC_OXILI_GMEM_CLK>,
			    <&gcc GCC_BIMC_GFX_CLK>,
			    <&gcc GCC_BIMC_GPU_CLK>,
			    <&gcc GFX3D_CLK_SRC>;
			power-domains = <&gcc OXILI_GDSC>;
			operating-points-v2 = <&gpu_opp_table>;
			iommus = <&gpu_iommu 1>, <&gpu_iommu 2>;
			interconnects = <&bimc 26 &bimc 512>;
			interconnect-names = "gfx";
		};

		mdss: mdss@1a00000 {
			compatible = "qcom,mdss";
			reg = <0x1a00000 0x1000>,
			      <0x1ac8000 0x3000>;
			reg-names = "mdss_phys", "vbif_phys";

			power-domains = <&gcc MDSS_GDSC>;

			clocks = <&gcc GCC_MDSS_AHB_CLK>,
				 <&gcc GCC_MDSS_AXI_CLK>,
				 <&gcc GCC_MDSS_VSYNC_CLK>;
			clock-names = "iface_clk",
				      "bus_clk",
				      "vsync_clk";

			interrupts = <0 72 IRQ_TYPE_LEVEL_HIGH>;

			interrupt-controller;
			#interrupt-cells = <1>;

			#address-cells = <1>;
			#size-cells = <1>;
			ranges;

			mdp: mdp@1a01000 {
				compatible = "qcom,mdp5";
				reg = <0x1a01000 0x89000>;
				reg-names = "mdp_phys";

				interrupt-parent = <&mdss>;
				interrupts = <0 0>;

				clocks = <&gcc GCC_MDSS_AHB_CLK>,
					 <&gcc GCC_MDSS_AXI_CLK>,
					 <&gcc GCC_MDSS_MDP_CLK>,
					 <&gcc GCC_MDSS_VSYNC_CLK>;
				clock-names = "iface",
					      "bus",
					      "core",
					      "vsync";

				iommus = <&apps_iommu 4>;

				interconnects = <&snoc 22 &bimc 512>;
				interconnect-names = "port0";

				ports {
					#address-cells = <1>;
					#size-cells = <0>;

					port@0 {
						reg = <0>;
						mdp5_intf1_out: endpoint {
							remote-endpoint = <&dsi0_in>;
						};
					};
				};
			};

			dsi0: dsi@1a98000 {
				compatible = "qcom,mdss-dsi-ctrl";
				reg = <0x1a98000 0x25c>;
				reg-names = "dsi_ctrl";

				interrupt-parent = <&mdss>;
				interrupts = <4 0>;

				assigned-clocks = <&gcc BYTE0_CLK_SRC>,
						  <&gcc PCLK0_CLK_SRC>;
				assigned-clock-parents = <&dsi_phy0 0>,
							 <&dsi_phy0 1>;

				clocks = <&gcc GCC_MDSS_MDP_CLK>,
					 <&gcc GCC_MDSS_AHB_CLK>,
					 <&gcc GCC_MDSS_AXI_CLK>,
					 <&gcc GCC_MDSS_BYTE0_CLK>,
					 <&gcc GCC_MDSS_PCLK0_CLK>,
					 <&gcc GCC_MDSS_ESC0_CLK>;
				clock-names = "mdp_core_clk",
					      "iface_clk",
					      "bus_clk",
					      "byte_clk",
					      "pixel_clk",
					      "core_clk";
				phys = <&dsi_phy0>;
				phy-names = "dsi-phy";

				ports {
					#address-cells = <1>;
					#size-cells = <0>;

					port@0 {
						reg = <0>;
						dsi0_in: endpoint {
							remote-endpoint = <&mdp5_intf1_out>;
						};
					};

					port@1 {
						reg = <1>;
						dsi0_out: endpoint {
						};
					};
				};
			};

			dsi_phy0: dsi-phy@1a98300 {
				compatible = "qcom,dsi-phy-28nm-lp";
				reg = <0x1a98300 0xd4>,
				      <0x1a98500 0x280>,
				      <0x1a98780 0x30>;
				reg-names = "dsi_pll",
					    "dsi_phy",
					    "dsi_phy_regulator";

				#clock-cells = <1>;
				#phy-cells = <0>;

				clocks = <&gcc GCC_MDSS_AHB_CLK>;
				clock-names = "iface_clk";
			};
		};


		hexagon@4080000 {
			compatible = "qcom,q6v5-pil";
			reg = <0x04080000 0x100>,
			      <0x04020000 0x040>;

			reg-names = "qdsp6", "rmb";

			interrupts-extended = <&intc 0 24 1>,
					      <&hexagon_smp2p_in 0 0>,
					      <&hexagon_smp2p_in 1 0>,
					      <&hexagon_smp2p_in 2 0>,
					      <&hexagon_smp2p_in 3 0>;
			interrupt-names = "wdog", "fatal", "ready",
					  "handover", "stop-ack";

			clocks = <&gcc GCC_MSS_CFG_AHB_CLK>,
				 <&gcc GCC_MSS_Q6_BIMC_AXI_CLK>,
				 <&gcc GCC_BOOT_ROM_AHB_CLK>,
				 <&xo_board>;
			clock-names = "iface", "bus", "mem", "xo";

			qcom,smem-states = <&hexagon_smp2p_out 0>;
			qcom,smem-state-names = "stop";

			resets = <&scm 0>;
			reset-names = "mss_restart";

			cx-supply = <&pm8916_s1>;
			mx-supply = <&pm8916_l3>;
			pll-supply = <&pm8916_l7>;

			qcom,halt-regs = <&tcsr 0x18000 0x19000 0x1a000>;

			status = "disabled";

			mba {
				memory-region = <&mba_mem>;
			};

			mpss {
				memory-region = <&mpss_mem>;
			};

			smd-edge {
				interrupts = <0 25 IRQ_TYPE_EDGE_RISING>;

				qcom,smd-edge = <0>;
				qcom,ipc = <&apcs 8 12>;
				qcom,remote-pid = <1>;

				label = "hexagon";
			};
		};

		pronto: wcnss@a21b000 {
			compatible = "qcom,pronto-v2-pil", "qcom,pronto";
			reg = <0x0a204000 0x2000>, <0x0a202000 0x1000>, <0x0a21b000 0x3000>;
			reg-names = "ccu", "dxe", "pmu";

			memory-region = <&wcnss_mem>;

			interrupts-extended = <&intc 0 149 IRQ_TYPE_EDGE_RISING>,
					      <&wcnss_smp2p_in 0 IRQ_TYPE_EDGE_RISING>,
					      <&wcnss_smp2p_in 1 IRQ_TYPE_EDGE_RISING>,
					      <&wcnss_smp2p_in 2 IRQ_TYPE_EDGE_RISING>,
					      <&wcnss_smp2p_in 3 IRQ_TYPE_EDGE_RISING>;
			interrupt-names = "wdog", "fatal", "ready", "handover", "stop-ack";

			vddmx-supply = <&pm8916_l3>;
			vddpx-supply = <&pm8916_l7>;

			qcom,state = <&wcnss_smp2p_out 0>;
			qcom,state-names = "stop";

			pinctrl-names = "default";
			pinctrl-0 = <&wcnss_pin_a>;

			status = "disabled";

			iris {
				compatible = "qcom,wcn3620";

				clocks = <&rpmcc RPM_SMD_RF_CLK2>;
				clock-names = "xo";

				vddxo-supply = <&pm8916_l7>;
				vddrfa-supply = <&pm8916_s3>;
				vddpa-supply = <&pm8916_l9>;
				vdddig-supply = <&pm8916_l5>;
			};

			smd-edge {
				interrupts = <0 142 1>;

				qcom,ipc = <&apcs 8 17>;
				qcom,smd-edge = <6>;
				qcom,remote-pid = <4>;

				label = "pronto";

				wcnss {
					compatible = "qcom,wcnss";
					qcom,smd-channels = "WCNSS_CTRL";

					qcom,mmio = <&pronto>;

					bt {
						compatible = "qcom,wcnss-bt";
					};

					wifi {
						compatible = "qcom,wcnss-wlan";

						interrupts = <0 145 IRQ_TYPE_LEVEL_HIGH>,
							     <0 146 IRQ_TYPE_LEVEL_HIGH>;
						interrupt-names = "tx", "rx";

						qcom,smem-states = <&apps_smsm 10>, <&apps_smsm 9>;
						qcom,smem-state-names = "tx-enable", "tx-rings-empty";
					};
				};
			};
		};

		tpiu@820000 {
			compatible = "arm,coresight-tpiu", "arm,primecell";
			reg = <0x820000 0x1000>;

			clocks = <&rpmcc RPM_QDSS_CLK>, <&rpmcc RPM_QDSS_A_CLK>;
			clock-names = "apb_pclk", "atclk";

			port {
				tpiu_in: endpoint {
					slave-mode;
					remote-endpoint = <&replicator_out1>;
				};
			};
		};

		funnel@821000 {
			compatible = "arm,coresight-funnel", "arm,primecell";
			reg = <0x821000 0x1000>;

			clocks = <&rpmcc RPM_QDSS_CLK>, <&rpmcc RPM_QDSS_A_CLK>;
			clock-names = "apb_pclk", "atclk";

			ports {
				#address-cells = <1>;
				#size-cells = <0>;

				/*
				 * Not described input ports:
				 * 0 - connected to Resource and Power Manger CPU ETM
				 * 1 - not-connected
				 * 2 - connected to Modem CPU ETM
				 * 3 - not-connected
				 * 5 - not-connected
				 * 6 - connected trought funnel to Wireless CPU ETM
				 * 7 - connected to STM component
				 */

				port@4 {
					reg = <4>;
					funnel0_in4: endpoint {
						slave-mode;
						remote-endpoint = <&funnel1_out>;
					};
				};
				port@8 {
					reg = <0>;
					funnel0_out: endpoint {
						remote-endpoint = <&etf_in>;
					};
				};
			};
		};

		replicator@824000 {
			compatible = "arm,coresight-dynamic-replicator", "arm,primecell";
			reg = <0x824000 0x1000>;

			clocks = <&rpmcc RPM_QDSS_CLK>, <&rpmcc RPM_QDSS_A_CLK>;
			clock-names = "apb_pclk", "atclk";

			ports {
				#address-cells = <1>;
				#size-cells = <0>;

				port@0 {
					reg = <0>;
					replicator_out0: endpoint {
						remote-endpoint = <&etr_in>;
					};
				};
				port@1 {
					reg = <1>;
					replicator_out1: endpoint {
						remote-endpoint = <&tpiu_in>;
					};
				};
				port@2 {
					reg = <0>;
					replicator_in: endpoint {
						slave-mode;
						remote-endpoint = <&etf_out>;
					};
				};
			};
		};

		etf@825000 {
			compatible = "arm,coresight-tmc", "arm,primecell";
			reg = <0x825000 0x1000>;

			clocks = <&rpmcc RPM_QDSS_CLK>, <&rpmcc RPM_QDSS_A_CLK>;
			clock-names = "apb_pclk", "atclk";

			ports {
				#address-cells = <1>;
				#size-cells = <0>;

				port@0 {
					reg = <0>;
					etf_out: endpoint {
						slave-mode;
						remote-endpoint = <&funnel0_out>;
					};
				};
				port@1 {
					reg = <0>;
					etf_in: endpoint {
						remote-endpoint = <&replicator_in>;
					};
				};
			};
		};

		etr@826000 {
			compatible = "arm,coresight-tmc", "arm,primecell";
			reg = <0x826000 0x1000>;

			clocks = <&rpmcc RPM_QDSS_CLK>, <&rpmcc RPM_QDSS_A_CLK>;
			clock-names = "apb_pclk", "atclk";

			port {
				etr_in: endpoint {
					slave-mode;
					remote-endpoint = <&replicator_out0>;
				};
			};
		};

		funnel@841000 {	/* APSS funnel only 4 inputs are used */
			compatible = "arm,coresight-funnel", "arm,primecell";
			reg = <0x841000 0x1000>;

			clocks = <&rpmcc RPM_QDSS_CLK>, <&rpmcc RPM_QDSS_A_CLK>;
			clock-names = "apb_pclk", "atclk";

			ports {
				#address-cells = <1>;
				#size-cells = <0>;

				port@0 {
					reg = <0>;
					funnel1_in0: endpoint {
						slave-mode;
						remote-endpoint = <&etm0_out>;
					};
				};
				port@1 {
					reg = <1>;
					funnel1_in1: endpoint {
						slave-mode;
						remote-endpoint = <&etm1_out>;
					};
				};
				port@2 {
					reg = <2>;
					funnel1_in2: endpoint {
						slave-mode;
						remote-endpoint = <&etm2_out>;
					};
				};
				port@3 {
					reg = <3>;
					funnel1_in3: endpoint {
						slave-mode;
						remote-endpoint = <&etm3_out>;
					};
				};
				port@4 {
					reg = <0>;
					funnel1_out: endpoint {
						remote-endpoint = <&funnel0_in4>;
					};
				};
			};
		};

		debug@850000 {
			compatible = "arm,coresight-cpu-debug","arm,primecell";
			reg = <0x850000 0x1000>;
			clocks = <&rpmcc RPM_QDSS_CLK>;
			clock-names = "apb_pclk";
			cpu = <&CPU0>;
		};

		debug@852000 {
			compatible = "arm,coresight-cpu-debug","arm,primecell";
			reg = <0x852000 0x1000>;
			clocks = <&rpmcc RPM_QDSS_CLK>;
			clock-names = "apb_pclk";
			cpu = <&CPU1>;
		};

		debug@854000 {
			compatible = "arm,coresight-cpu-debug","arm,primecell";
			reg = <0x854000 0x1000>;
			clocks = <&rpmcc RPM_QDSS_CLK>;
			clock-names = "apb_pclk";
			cpu = <&CPU2>;
		};

		debug@856000 {
			compatible = "arm,coresight-cpu-debug","arm,primecell";
			reg = <0x856000 0x1000>;
			clocks = <&rpmcc RPM_QDSS_CLK>;
			clock-names = "apb_pclk";
			cpu = <&CPU3>;
		};

		etm@85c000 {
			compatible = "arm,coresight-etm4x", "arm,primecell";
			reg = <0x85c000 0x1000>;

			clocks = <&rpmcc RPM_QDSS_CLK>, <&rpmcc RPM_QDSS_A_CLK>;
			clock-names = "apb_pclk", "atclk";

			cpu = <&CPU0>;

			port {
				etm0_out: endpoint {
				remote-endpoint = <&funnel1_in0>;
				};
			};
		};

		etm@85d000 {
			compatible = "arm,coresight-etm4x", "arm,primecell";
			reg = <0x85d000 0x1000>;

			clocks = <&rpmcc RPM_QDSS_CLK>, <&rpmcc RPM_QDSS_A_CLK>;
			clock-names = "apb_pclk", "atclk";

			cpu = <&CPU1>;

			port {
				etm1_out: endpoint {
					remote-endpoint = <&funnel1_in1>;
				};
			};
		};

		etm@85e000 {
			compatible = "arm,coresight-etm4x", "arm,primecell";
			reg = <0x85e000 0x1000>;

			clocks = <&rpmcc RPM_QDSS_CLK>, <&rpmcc RPM_QDSS_A_CLK>;
			clock-names = "apb_pclk", "atclk";

			cpu = <&CPU2>;

			port {
				etm2_out: endpoint {
					remote-endpoint = <&funnel1_in2>;
				};
			};
		};

		etm@85f000 {
			compatible = "arm,coresight-etm4x", "arm,primecell";
			reg = <0x85f000 0x1000>;

			clocks = <&rpmcc RPM_QDSS_CLK>, <&rpmcc RPM_QDSS_A_CLK>;
			clock-names = "apb_pclk", "atclk";

			cpu = <&CPU3>;

			port {
				etm3_out: endpoint {
					remote-endpoint = <&funnel1_in3>;
				};
			};
		};

		venus: video-codec@1d00000 {
			compatible = "qcom,msm8916-venus";
			reg = <0x01d00000 0xff000>;
			interrupts = <GIC_SPI 44 IRQ_TYPE_LEVEL_HIGH>;
			power-domains = <&gcc VENUS_GDSC>;
			clocks = <&gcc GCC_VENUS0_VCODEC0_CLK>,
				 <&gcc GCC_VENUS0_AHB_CLK>,
				 <&gcc GCC_VENUS0_AXI_CLK>;
			clock-names = "core", "iface", "bus";
			iommus = <&apps_iommu 5>;
			memory-region = <&venus_mem>;
			interconnects = <&snoc 63 &bimc 512>,
					<&snoc 22 &bimc 512>,
					<&bimc 26 &bimc 512>;
			interconnect-names = "video", "mdp0", "gpu";
			status = "okay";

			video-decoder {
				compatible = "venus-decoder";
			};

			video-encoder {
				compatible = "venus-encoder";
			};
		};

		uqfprom: eeprom@58000 {
			compatible = "qcom,qfprom-msm8916";
			reg = <0x58000 0x7000>;
		};

		cpr@b018000 {
			compatible = "qcom,cpr";
			reg = <0xb018000 0x1000>;
			interrupts = <0 15 1>, <0 16 1>, <0 17 1>;
			vdd-mx-supply = <&pm8916_l3>;
			acc-syscon = <&tcsr>;
			eeprom = <&uqfprom>;

			qcom,cpr-ref-clk = <19200>;
			qcom,cpr-timer-delay-us = <5000>;
			qcom,cpr-timer-cons-up = <0>;
			qcom,cpr-timer-cons-down = <2>;
			qcom,cpr-up-threshold = <0>;
			qcom,cpr-down-threshold = <2>;
			qcom,cpr-idle-clocks = <15>;
			qcom,cpr-gcnt-us = <1>;
			qcom,vdd-apc-step-up-limit = <1>;
			qcom,vdd-apc-step-down-limit = <1>;
			qcom,cpr-cpus = <&CPU0 &CPU1 &CPU2 &CPU3>;
		};
<<<<<<< HEAD
=======

		bimc: bimc@400000 {
			compatible = "qcom,msm8916-bimc";
			#interconnect-cells = <1>;
			reg = <0x400000 0x62000>;
			clock-names = "bus_clk", "bus_a_clk";
			clocks = <&rpmcc RPM_SMD_BIMC_CLK>, <&rpmcc RPM_SMD_BIMC_A_CLK>;
			base-offset = <0>;
			qos-offset = <0>;
			status = "okay";
		};
		pnoc: pnoc@500000 {
			compatible = "qcom,msm8916-pnoc";
			#interconnect-cells = <1>;
			reg = <0x500000 0x11000>;
			clock-names = "bus_clk", "bus_a_clk";
			clocks = <&rpmcc RPM_SMD_PCNOC_CLK>, <&rpmcc RPM_SMD_PCNOC_A_CLK>;
			base-offset = <0x7000>;
			qos-offset = <0x1000>;
			status = "okay";
		};
		snoc: snoc@580000 {
			compatible = "qcom,msm8916-snoc";
			#interconnect-cells = <1>;
			reg = <0x580000 0x14000>;
			clock-names = "bus_clk", "bus_a_clk";
			clocks = <&rpmcc RPM_SMD_SNOC_CLK>, <&rpmcc RPM_SMD_SNOC_A_CLK>;
			base-offset = <0x7000>;
			qos-offset = <0x1000>;
			status = "okay";
		};
>>>>>>> 6a04a8db
	};

	smd {
		compatible = "qcom,smd";

		rpm {
			interrupts = <GIC_SPI 168 IRQ_TYPE_EDGE_RISING>;
			qcom,ipc = <&apcs 8 0>;
			qcom,smd-edge = <15>;

			rpm_requests {
				compatible = "qcom,rpm-msm8916";
				qcom,smd-channels = "rpm_requests";

				rpmcc: qcom,rpmcc {
					compatible = "qcom,rpmcc-msm8916";
					#clock-cells = <1>;
				};

				interconnect-smd-rpm {
					compatible = "qcom,interconnect-smd-rpm";
				};

				smd_rpm_regulators: pm8916-regulators {
					compatible = "qcom,rpm-pm8916-regulators";

					pm8916_s1: s1 {};
					pm8916_s3: s3 {};
					pm8916_s4: s4 {};

					pm8916_l1: l1 {};
					pm8916_l2: l2 {};
					pm8916_l3: l3 {};
					pm8916_l4: l4 {};
					pm8916_l5: l5 {};
					pm8916_l6: l6 {};
					pm8916_l7: l7 {};
					pm8916_l8: l8 {};
					pm8916_l9: l9 {};
					pm8916_l10: l10 {};
					pm8916_l11: l11 {};
					pm8916_l12: l12 {};
					pm8916_l13: l13 {};
					pm8916_l14: l14 {};
					pm8916_l15: l15 {};
					pm8916_l16: l16 {};
					pm8916_l17: l17 {};
					pm8916_l18: l18 {};
				};
			};
		};
	};

	hexagon-smp2p {
		compatible = "qcom,smp2p";
		qcom,smem = <435>, <428>;

		interrupts = <0 27 IRQ_TYPE_EDGE_RISING>;

		qcom,ipc = <&apcs 8 14>;

		qcom,local-pid = <0>;
		qcom,remote-pid = <1>;

		hexagon_smp2p_out: master-kernel {
			qcom,entry-name = "master-kernel";

			#qcom,smem-state-cells = <1>;
		};

		hexagon_smp2p_in: slave-kernel {
			qcom,entry-name = "slave-kernel";

			interrupt-controller;
			#interrupt-cells = <2>;
		};
	};

	wcnss-smp2p {
		compatible = "qcom,smp2p";
		qcom,smem = <451>, <431>;

		interrupts = <0 143 IRQ_TYPE_EDGE_RISING>;

		qcom,ipc = <&apcs 8 18>;

		qcom,local-pid = <0>;
		qcom,remote-pid = <4>;

		wcnss_smp2p_out: master-kernel {
			qcom,entry-name = "master-kernel";

			#qcom,smem-state-cells = <1>;
		};

		wcnss_smp2p_in: slave-kernel {
			qcom,entry-name = "slave-kernel";

			interrupt-controller;
			#interrupt-cells = <2>;
		};
	};

	smsm {
		compatible = "qcom,smsm";

		#address-cells = <1>;
		#size-cells = <0>;

		qcom,ipc-1 = <&apcs 8 13>;
		qcom,ipc-3 = <&apcs 8 19>;

		apps_smsm: apps@0 {
			reg = <0>;

			#qcom,smem-state-cells = <1>;
		};

		hexagon_smsm: hexagon@1 {
			reg = <1>;
			interrupts = <0 26 IRQ_TYPE_EDGE_RISING>;

			interrupt-controller;
			#interrupt-cells = <2>;
		};

		wcnss_smsm: wcnss@6 {
			reg = <6>;
			interrupts = <0 144 IRQ_TYPE_EDGE_RISING>;

			interrupt-controller;
			#interrupt-cells = <2>;
		};
	};
};

#include "msm8916-pins.dtsi"<|MERGE_RESOLUTION|>--- conflicted
+++ resolved
@@ -1433,8 +1433,6 @@
 			qcom,vdd-apc-step-down-limit = <1>;
 			qcom,cpr-cpus = <&CPU0 &CPU1 &CPU2 &CPU3>;
 		};
-<<<<<<< HEAD
-=======
 
 		bimc: bimc@400000 {
 			compatible = "qcom,msm8916-bimc";
@@ -1466,7 +1464,6 @@
 			qos-offset = <0x1000>;
 			status = "okay";
 		};
->>>>>>> 6a04a8db
 	};
 
 	smd {
