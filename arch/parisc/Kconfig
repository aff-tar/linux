--- conflicted
+++ resolved
@@ -59,12 +59,9 @@
 config CPU_BIG_ENDIAN
 	def_bool y
 
-<<<<<<< HEAD
-=======
 config CPU_BIG_ENDIAN
 	def_bool y
 
->>>>>>> bb176f67
 config MMU
 	def_bool y
 
