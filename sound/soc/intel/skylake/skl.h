/*
 *  skl.h - HD Audio skylake defintions.
 *
 *  Copyright (C) 2015 Intel Corp
 *  Author: Jeeja KP <jeeja.kp@intel.com>
 *  ~~~~~~~~~~~~~~~~~~~~~~~~~~~~~~~~~~~~~~~~~~~~~~~~~~~~~~~~~~~~~~~~~~~~~~~~~~
 *
 *  This program is free software; you can redistribute it and/or modify
 *  it under the terms of the GNU General Public License as published by
 *  the Free Software Foundation; version 2 of the License.
 *
 *  This program is distributed in the hope that it will be useful, but
 *  WITHOUT ANY WARRANTY; without even the implied warranty of
 *  MERCHANTABILITY or FITNESS FOR A PARTICULAR PURPOSE.  See the GNU
 *  General Public License for more details.
 *
 * ~~~~~~~~~~~~~~~~~~~~~~~~~~~~~~~~~~~~~~~~~~~~~~~~~~~~~~~~~~~~~~~~~~~~~~~~~~
 *
 */

#ifndef __SOUND_SOC_SKL_H
#define __SOUND_SOC_SKL_H

#include <sound/hda_register.h>
#include <sound/hdaudio_ext.h>
#include <sound/soc.h>
#include "skl-nhlt.h"

#define SKL_SUSPEND_DELAY 2000

#define AZX_PCIREG_PGCTL		0x44
#define AZX_PGCTL_LSRMD_MASK		(1 << 4)
#define AZX_PCIREG_CGCTL		0x48
#define AZX_CGCTL_MISCBDCGE_MASK	(1 << 6)
/* D0I3C Register fields */
#define AZX_REG_VS_D0I3C_CIP      0x1 /* Command in progress */
#define AZX_REG_VS_D0I3C_I3       0x4 /* D0i3 enable */

struct skl_dsp_resource {
	u32 max_mcps;
	u32 max_mem;
	u32 mcps;
	u32 mem;
};

struct skl_debug;

struct skl {
	struct hdac_ext_bus ebus;
	struct pci_dev *pci;

	unsigned int init_done:1; /* delayed init status */
	struct platform_device *dmic_dev;
	struct platform_device *i2s_dev;
	struct snd_soc_platform *platform;
	struct snd_soc_dai_driver *dais;

	struct nhlt_acpi_table *nhlt; /* nhlt ptr */
	struct skl_sst *skl_sst; /* sst skl ctx */

	struct skl_dsp_resource resource;
	struct list_head ppl_list;
	struct list_head bind_list;

	const char *fw_name;
	char tplg_name[64];
	unsigned short pci_id;
	const struct firmware *tplg;

	int supend_active;

	struct work_struct probe_work;

	struct skl_debug *debugfs;
	u8 nr_modules;
	struct skl_module **modules;
<<<<<<< HEAD
=======
	bool use_tplg_pcm;
>>>>>>> 9abd04af
};

#define skl_to_ebus(s)	(&(s)->ebus)
#define ebus_to_skl(sbus) \
	container_of(sbus, struct skl, sbus)

/* to pass dai dma data */
struct skl_dma_params {
	u32 format;
	u8 stream_tag;
};

struct skl_machine_pdata {
	u32 dmic_num;
	bool use_tplg_pcm; /* use dais and dai links from topology */
};

struct skl_dsp_ops {
	int id;
	unsigned int num_cores;
	struct skl_dsp_loader_ops (*loader_ops)(void);
	int (*init)(struct device *dev, void __iomem *mmio_base,
			int irq, const char *fw_name,
			struct skl_dsp_loader_ops loader_ops,
			struct skl_sst **skl_sst);
	int (*init_fw)(struct device *dev, struct skl_sst *ctx);
	void (*cleanup)(struct device *dev, struct skl_sst *ctx);
};

int skl_platform_unregister(struct device *dev);
int skl_platform_register(struct device *dev);

struct nhlt_acpi_table *skl_nhlt_init(struct device *dev);
void skl_nhlt_free(struct nhlt_acpi_table *addr);
struct nhlt_specific_cfg *skl_get_ep_blob(struct skl *skl, u32 instance,
					u8 link_type, u8 s_fmt, u8 no_ch,
					u32 s_rate, u8 dirn, u8 dev_type);

int skl_get_dmic_geo(struct skl *skl);
int skl_nhlt_update_topology_bin(struct skl *skl);
int skl_init_dsp(struct skl *skl);
int skl_free_dsp(struct skl *skl);
int skl_suspend_late_dsp(struct skl *skl);
int skl_suspend_dsp(struct skl *skl);
int skl_resume_dsp(struct skl *skl);
void skl_cleanup_resources(struct skl *skl);
const struct skl_dsp_ops *skl_get_dsp_ops(int pci_id);
void skl_update_d0i3c(struct device *dev, bool enable);
int skl_nhlt_create_sysfs(struct skl *skl);
void skl_nhlt_remove_sysfs(struct skl *skl);

struct skl_module_cfg;

#ifdef CONFIG_DEBUG_FS
struct skl_debug *skl_debugfs_init(struct skl *skl);
void skl_debug_init_module(struct skl_debug *d,
			struct snd_soc_dapm_widget *w,
			struct skl_module_cfg *mconfig);
#else
static inline struct skl_debug *skl_debugfs_init(struct skl *skl)
{
	return NULL;
}
static inline void skl_debug_init_module(struct skl_debug *d,
					 struct snd_soc_dapm_widget *w,
					 struct skl_module_cfg *mconfig)
{}
#endif

#endif /* __SOUND_SOC_SKL_H */<|MERGE_RESOLUTION|>--- conflicted
+++ resolved
@@ -74,10 +74,7 @@
 	struct skl_debug *debugfs;
 	u8 nr_modules;
 	struct skl_module **modules;
-<<<<<<< HEAD
-=======
 	bool use_tplg_pcm;
->>>>>>> 9abd04af
 };
 
 #define skl_to_ebus(s)	(&(s)->ebus)
