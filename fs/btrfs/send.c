/*
 * Copyright (C) 2012 Alexander Block.  All rights reserved.
 *
 * This program is free software; you can redistribute it and/or
 * modify it under the terms of the GNU General Public
 * License v2 as published by the Free Software Foundation.
 *
 * This program is distributed in the hope that it will be useful,
 * but WITHOUT ANY WARRANTY; without even the implied warranty of
 * MERCHANTABILITY or FITNESS FOR A PARTICULAR PURPOSE.  See the GNU
 * General Public License for more details.
 *
 * You should have received a copy of the GNU General Public
 * License along with this program; if not, write to the
 * Free Software Foundation, Inc., 59 Temple Place - Suite 330,
 * Boston, MA 021110-1307, USA.
 */

#include <linux/bsearch.h>
#include <linux/fs.h>
#include <linux/file.h>
#include <linux/sort.h>
#include <linux/mount.h>
#include <linux/xattr.h>
#include <linux/posix_acl_xattr.h>
#include <linux/radix-tree.h>
#include <linux/vmalloc.h>
#include <linux/string.h>
#include <linux/compat.h>

#include "send.h"
#include "backref.h"
#include "hash.h"
#include "locking.h"
#include "disk-io.h"
#include "btrfs_inode.h"
#include "transaction.h"
#include "compression.h"

/*
 * A fs_path is a helper to dynamically build path names with unknown size.
 * It reallocates the internal buffer on demand.
 * It allows fast adding of path elements on the right side (normal path) and
 * fast adding to the left side (reversed path). A reversed path can also be
 * unreversed if needed.
 */
struct fs_path {
	union {
		struct {
			char *start;
			char *end;

			char *buf;
			unsigned short buf_len:15;
			unsigned short reversed:1;
			char inline_buf[];
		};
		/*
		 * Average path length does not exceed 200 bytes, we'll have
		 * better packing in the slab and higher chance to satisfy
		 * a allocation later during send.
		 */
		char pad[256];
	};
};
#define FS_PATH_INLINE_SIZE \
	(sizeof(struct fs_path) - offsetof(struct fs_path, inline_buf))


/* reused for each extent */
struct clone_root {
	struct btrfs_root *root;
	u64 ino;
	u64 offset;

	u64 found_refs;
};

#define SEND_CTX_MAX_NAME_CACHE_SIZE 128
#define SEND_CTX_NAME_CACHE_CLEAN_SIZE (SEND_CTX_MAX_NAME_CACHE_SIZE * 2)

struct send_ctx {
	struct file *send_filp;
	loff_t send_off;
	char *send_buf;
	u32 send_size;
	u32 send_max_size;
	u64 total_send_size;
	u64 cmd_send_size[BTRFS_SEND_C_MAX + 1];
	u64 flags;	/* 'flags' member of btrfs_ioctl_send_args is u64 */

	struct btrfs_root *send_root;
	struct btrfs_root *parent_root;
	struct clone_root *clone_roots;
	int clone_roots_cnt;

	/* current state of the compare_tree call */
	struct btrfs_path *left_path;
	struct btrfs_path *right_path;
	struct btrfs_key *cmp_key;

	/*
	 * infos of the currently processed inode. In case of deleted inodes,
	 * these are the values from the deleted inode.
	 */
	u64 cur_ino;
	u64 cur_inode_gen;
	int cur_inode_new;
	int cur_inode_new_gen;
	int cur_inode_deleted;
	u64 cur_inode_size;
	u64 cur_inode_mode;
	u64 cur_inode_rdev;
	u64 cur_inode_last_extent;

	u64 send_progress;

	struct list_head new_refs;
	struct list_head deleted_refs;

	struct radix_tree_root name_cache;
	struct list_head name_cache_list;
	int name_cache_size;

	struct file_ra_state ra;

	char *read_buf;

	/*
	 * We process inodes by their increasing order, so if before an
	 * incremental send we reverse the parent/child relationship of
	 * directories such that a directory with a lower inode number was
	 * the parent of a directory with a higher inode number, and the one
	 * becoming the new parent got renamed too, we can't rename/move the
	 * directory with lower inode number when we finish processing it - we
	 * must process the directory with higher inode number first, then
	 * rename/move it and then rename/move the directory with lower inode
	 * number. Example follows.
	 *
	 * Tree state when the first send was performed:
	 *
	 * .
	 * |-- a                   (ino 257)
	 *     |-- b               (ino 258)
	 *         |
	 *         |
	 *         |-- c           (ino 259)
	 *         |   |-- d       (ino 260)
	 *         |
	 *         |-- c2          (ino 261)
	 *
	 * Tree state when the second (incremental) send is performed:
	 *
	 * .
	 * |-- a                   (ino 257)
	 *     |-- b               (ino 258)
	 *         |-- c2          (ino 261)
	 *             |-- d2      (ino 260)
	 *                 |-- cc  (ino 259)
	 *
	 * The sequence of steps that lead to the second state was:
	 *
	 * mv /a/b/c/d /a/b/c2/d2
	 * mv /a/b/c /a/b/c2/d2/cc
	 *
	 * "c" has lower inode number, but we can't move it (2nd mv operation)
	 * before we move "d", which has higher inode number.
	 *
	 * So we just memorize which move/rename operations must be performed
	 * later when their respective parent is processed and moved/renamed.
	 */

	/* Indexed by parent directory inode number. */
	struct rb_root pending_dir_moves;

	/*
	 * Reverse index, indexed by the inode number of a directory that
	 * is waiting for the move/rename of its immediate parent before its
	 * own move/rename can be performed.
	 */
	struct rb_root waiting_dir_moves;

	/*
	 * A directory that is going to be rm'ed might have a child directory
	 * which is in the pending directory moves index above. In this case,
	 * the directory can only be removed after the move/rename of its child
	 * is performed. Example:
	 *
	 * Parent snapshot:
	 *
	 * .                        (ino 256)
	 * |-- a/                   (ino 257)
	 *     |-- b/               (ino 258)
	 *         |-- c/           (ino 259)
	 *         |   |-- x/       (ino 260)
	 *         |
	 *         |-- y/           (ino 261)
	 *
	 * Send snapshot:
	 *
	 * .                        (ino 256)
	 * |-- a/                   (ino 257)
	 *     |-- b/               (ino 258)
	 *         |-- YY/          (ino 261)
	 *              |-- x/      (ino 260)
	 *
	 * Sequence of steps that lead to the send snapshot:
	 * rm -f /a/b/c/foo.txt
	 * mv /a/b/y /a/b/YY
	 * mv /a/b/c/x /a/b/YY
	 * rmdir /a/b/c
	 *
	 * When the child is processed, its move/rename is delayed until its
	 * parent is processed (as explained above), but all other operations
	 * like update utimes, chown, chgrp, etc, are performed and the paths
	 * that it uses for those operations must use the orphanized name of
	 * its parent (the directory we're going to rm later), so we need to
	 * memorize that name.
	 *
	 * Indexed by the inode number of the directory to be deleted.
	 */
	struct rb_root orphan_dirs;
};

struct pending_dir_move {
	struct rb_node node;
	struct list_head list;
	u64 parent_ino;
	u64 ino;
	u64 gen;
	struct list_head update_refs;
};

struct waiting_dir_move {
	struct rb_node node;
	u64 ino;
	/*
	 * There might be some directory that could not be removed because it
	 * was waiting for this directory inode to be moved first. Therefore
	 * after this directory is moved, we can try to rmdir the ino rmdir_ino.
	 */
	u64 rmdir_ino;
	bool orphanized;
};

struct orphan_dir_info {
	struct rb_node node;
	u64 ino;
	u64 gen;
};

struct name_cache_entry {
	struct list_head list;
	/*
	 * radix_tree has only 32bit entries but we need to handle 64bit inums.
	 * We use the lower 32bit of the 64bit inum to store it in the tree. If
	 * more then one inum would fall into the same entry, we use radix_list
	 * to store the additional entries. radix_list is also used to store
	 * entries where two entries have the same inum but different
	 * generations.
	 */
	struct list_head radix_list;
	u64 ino;
	u64 gen;
	u64 parent_ino;
	u64 parent_gen;
	int ret;
	int need_later_update;
	int name_len;
	char name[];
};

static void inconsistent_snapshot_error(struct send_ctx *sctx,
					enum btrfs_compare_tree_result result,
					const char *what)
{
	const char *result_string;

	switch (result) {
	case BTRFS_COMPARE_TREE_NEW:
		result_string = "new";
		break;
	case BTRFS_COMPARE_TREE_DELETED:
		result_string = "deleted";
		break;
	case BTRFS_COMPARE_TREE_CHANGED:
		result_string = "updated";
		break;
	case BTRFS_COMPARE_TREE_SAME:
		ASSERT(0);
		result_string = "unchanged";
		break;
	default:
		ASSERT(0);
		result_string = "unexpected";
	}

	btrfs_err(sctx->send_root->fs_info,
		  "Send: inconsistent snapshot, found %s %s for inode %llu without updated inode item, send root is %llu, parent root is %llu",
		  result_string, what, sctx->cmp_key->objectid,
		  sctx->send_root->root_key.objectid,
		  (sctx->parent_root ?
		   sctx->parent_root->root_key.objectid : 0));
}

static int is_waiting_for_move(struct send_ctx *sctx, u64 ino);

static struct waiting_dir_move *
get_waiting_dir_move(struct send_ctx *sctx, u64 ino);

static int is_waiting_for_rm(struct send_ctx *sctx, u64 dir_ino);

static int need_send_hole(struct send_ctx *sctx)
{
	return (sctx->parent_root && !sctx->cur_inode_new &&
		!sctx->cur_inode_new_gen && !sctx->cur_inode_deleted &&
		S_ISREG(sctx->cur_inode_mode));
}

static void fs_path_reset(struct fs_path *p)
{
	if (p->reversed) {
		p->start = p->buf + p->buf_len - 1;
		p->end = p->start;
		*p->start = 0;
	} else {
		p->start = p->buf;
		p->end = p->start;
		*p->start = 0;
	}
}

static struct fs_path *fs_path_alloc(void)
{
	struct fs_path *p;

	p = kmalloc(sizeof(*p), GFP_KERNEL);
	if (!p)
		return NULL;
	p->reversed = 0;
	p->buf = p->inline_buf;
	p->buf_len = FS_PATH_INLINE_SIZE;
	fs_path_reset(p);
	return p;
}

static struct fs_path *fs_path_alloc_reversed(void)
{
	struct fs_path *p;

	p = fs_path_alloc();
	if (!p)
		return NULL;
	p->reversed = 1;
	fs_path_reset(p);
	return p;
}

static void fs_path_free(struct fs_path *p)
{
	if (!p)
		return;
	if (p->buf != p->inline_buf)
		kfree(p->buf);
	kfree(p);
}

static int fs_path_len(struct fs_path *p)
{
	return p->end - p->start;
}

static int fs_path_ensure_buf(struct fs_path *p, int len)
{
	char *tmp_buf;
	int path_len;
	int old_buf_len;

	len++;

	if (p->buf_len >= len)
		return 0;

	if (len > PATH_MAX) {
		WARN_ON(1);
		return -ENOMEM;
	}

	path_len = p->end - p->start;
	old_buf_len = p->buf_len;

	/*
	 * First time the inline_buf does not suffice
	 */
	if (p->buf == p->inline_buf) {
		tmp_buf = kmalloc(len, GFP_KERNEL);
		if (tmp_buf)
			memcpy(tmp_buf, p->buf, old_buf_len);
	} else {
		tmp_buf = krealloc(p->buf, len, GFP_KERNEL);
	}
	if (!tmp_buf)
		return -ENOMEM;
	p->buf = tmp_buf;
	/*
	 * The real size of the buffer is bigger, this will let the fast path
	 * happen most of the time
	 */
	p->buf_len = ksize(p->buf);

	if (p->reversed) {
		tmp_buf = p->buf + old_buf_len - path_len - 1;
		p->end = p->buf + p->buf_len - 1;
		p->start = p->end - path_len;
		memmove(p->start, tmp_buf, path_len + 1);
	} else {
		p->start = p->buf;
		p->end = p->start + path_len;
	}
	return 0;
}

static int fs_path_prepare_for_add(struct fs_path *p, int name_len,
				   char **prepared)
{
	int ret;
	int new_len;

	new_len = p->end - p->start + name_len;
	if (p->start != p->end)
		new_len++;
	ret = fs_path_ensure_buf(p, new_len);
	if (ret < 0)
		goto out;

	if (p->reversed) {
		if (p->start != p->end)
			*--p->start = '/';
		p->start -= name_len;
		*prepared = p->start;
	} else {
		if (p->start != p->end)
			*p->end++ = '/';
		*prepared = p->end;
		p->end += name_len;
		*p->end = 0;
	}

out:
	return ret;
}

static int fs_path_add(struct fs_path *p, const char *name, int name_len)
{
	int ret;
	char *prepared;

	ret = fs_path_prepare_for_add(p, name_len, &prepared);
	if (ret < 0)
		goto out;
	memcpy(prepared, name, name_len);

out:
	return ret;
}

static int fs_path_add_path(struct fs_path *p, struct fs_path *p2)
{
	int ret;
	char *prepared;

	ret = fs_path_prepare_for_add(p, p2->end - p2->start, &prepared);
	if (ret < 0)
		goto out;
	memcpy(prepared, p2->start, p2->end - p2->start);

out:
	return ret;
}

static int fs_path_add_from_extent_buffer(struct fs_path *p,
					  struct extent_buffer *eb,
					  unsigned long off, int len)
{
	int ret;
	char *prepared;

	ret = fs_path_prepare_for_add(p, len, &prepared);
	if (ret < 0)
		goto out;

	read_extent_buffer(eb, prepared, off, len);

out:
	return ret;
}

static int fs_path_copy(struct fs_path *p, struct fs_path *from)
{
	int ret;

	p->reversed = from->reversed;
	fs_path_reset(p);

	ret = fs_path_add_path(p, from);

	return ret;
}


static void fs_path_unreverse(struct fs_path *p)
{
	char *tmp;
	int len;

	if (!p->reversed)
		return;

	tmp = p->start;
	len = p->end - p->start;
	p->start = p->buf;
	p->end = p->start + len;
	memmove(p->start, tmp, len + 1);
	p->reversed = 0;
}

static struct btrfs_path *alloc_path_for_send(void)
{
	struct btrfs_path *path;

	path = btrfs_alloc_path();
	if (!path)
		return NULL;
	path->search_commit_root = 1;
	path->skip_locking = 1;
	path->need_commit_sem = 1;
	return path;
}

static int write_buf(struct file *filp, const void *buf, u32 len, loff_t *off)
{
	int ret;
	u32 pos = 0;

	while (pos < len) {
		ret = kernel_write(filp, buf + pos, len - pos, off);
		/* TODO handle that correctly */
		/*if (ret == -ERESTARTSYS) {
			continue;
		}*/
		if (ret < 0)
			return ret;
		if (ret == 0) {
			return -EIO;
		}
		pos += ret;
	}

	return 0;
}

static int tlv_put(struct send_ctx *sctx, u16 attr, const void *data, int len)
{
	struct btrfs_tlv_header *hdr;
	int total_len = sizeof(*hdr) + len;
	int left = sctx->send_max_size - sctx->send_size;

	if (unlikely(left < total_len))
		return -EOVERFLOW;

	hdr = (struct btrfs_tlv_header *) (sctx->send_buf + sctx->send_size);
	hdr->tlv_type = cpu_to_le16(attr);
	hdr->tlv_len = cpu_to_le16(len);
	memcpy(hdr + 1, data, len);
	sctx->send_size += total_len;

	return 0;
}

#define TLV_PUT_DEFINE_INT(bits) \
	static int tlv_put_u##bits(struct send_ctx *sctx,	 	\
			u##bits attr, u##bits value)			\
	{								\
		__le##bits __tmp = cpu_to_le##bits(value);		\
		return tlv_put(sctx, attr, &__tmp, sizeof(__tmp));	\
	}

TLV_PUT_DEFINE_INT(64)

static int tlv_put_string(struct send_ctx *sctx, u16 attr,
			  const char *str, int len)
{
	if (len == -1)
		len = strlen(str);
	return tlv_put(sctx, attr, str, len);
}

static int tlv_put_uuid(struct send_ctx *sctx, u16 attr,
			const u8 *uuid)
{
	return tlv_put(sctx, attr, uuid, BTRFS_UUID_SIZE);
}

static int tlv_put_btrfs_timespec(struct send_ctx *sctx, u16 attr,
				  struct extent_buffer *eb,
				  struct btrfs_timespec *ts)
{
	struct btrfs_timespec bts;
	read_extent_buffer(eb, &bts, (unsigned long)ts, sizeof(bts));
	return tlv_put(sctx, attr, &bts, sizeof(bts));
}


#define TLV_PUT(sctx, attrtype, attrlen, data) \
	do { \
		ret = tlv_put(sctx, attrtype, attrlen, data); \
		if (ret < 0) \
			goto tlv_put_failure; \
	} while (0)

#define TLV_PUT_INT(sctx, attrtype, bits, value) \
	do { \
		ret = tlv_put_u##bits(sctx, attrtype, value); \
		if (ret < 0) \
			goto tlv_put_failure; \
	} while (0)

#define TLV_PUT_U8(sctx, attrtype, data) TLV_PUT_INT(sctx, attrtype, 8, data)
#define TLV_PUT_U16(sctx, attrtype, data) TLV_PUT_INT(sctx, attrtype, 16, data)
#define TLV_PUT_U32(sctx, attrtype, data) TLV_PUT_INT(sctx, attrtype, 32, data)
#define TLV_PUT_U64(sctx, attrtype, data) TLV_PUT_INT(sctx, attrtype, 64, data)
#define TLV_PUT_STRING(sctx, attrtype, str, len) \
	do { \
		ret = tlv_put_string(sctx, attrtype, str, len); \
		if (ret < 0) \
			goto tlv_put_failure; \
	} while (0)
#define TLV_PUT_PATH(sctx, attrtype, p) \
	do { \
		ret = tlv_put_string(sctx, attrtype, p->start, \
			p->end - p->start); \
		if (ret < 0) \
			goto tlv_put_failure; \
	} while(0)
#define TLV_PUT_UUID(sctx, attrtype, uuid) \
	do { \
		ret = tlv_put_uuid(sctx, attrtype, uuid); \
		if (ret < 0) \
			goto tlv_put_failure; \
	} while (0)
#define TLV_PUT_BTRFS_TIMESPEC(sctx, attrtype, eb, ts) \
	do { \
		ret = tlv_put_btrfs_timespec(sctx, attrtype, eb, ts); \
		if (ret < 0) \
			goto tlv_put_failure; \
	} while (0)

static int send_header(struct send_ctx *sctx)
{
	struct btrfs_stream_header hdr;

	strcpy(hdr.magic, BTRFS_SEND_STREAM_MAGIC);
	hdr.version = cpu_to_le32(BTRFS_SEND_STREAM_VERSION);

	return write_buf(sctx->send_filp, &hdr, sizeof(hdr),
					&sctx->send_off);
}

/*
 * For each command/item we want to send to userspace, we call this function.
 */
static int begin_cmd(struct send_ctx *sctx, int cmd)
{
	struct btrfs_cmd_header *hdr;

	if (WARN_ON(!sctx->send_buf))
		return -EINVAL;

	BUG_ON(sctx->send_size);

	sctx->send_size += sizeof(*hdr);
	hdr = (struct btrfs_cmd_header *)sctx->send_buf;
	hdr->cmd = cpu_to_le16(cmd);

	return 0;
}

static int send_cmd(struct send_ctx *sctx)
{
	int ret;
	struct btrfs_cmd_header *hdr;
	u32 crc;

	hdr = (struct btrfs_cmd_header *)sctx->send_buf;
	hdr->len = cpu_to_le32(sctx->send_size - sizeof(*hdr));
	hdr->crc = 0;

	crc = btrfs_crc32c(0, (unsigned char *)sctx->send_buf, sctx->send_size);
	hdr->crc = cpu_to_le32(crc);

	ret = write_buf(sctx->send_filp, sctx->send_buf, sctx->send_size,
					&sctx->send_off);

	sctx->total_send_size += sctx->send_size;
	sctx->cmd_send_size[le16_to_cpu(hdr->cmd)] += sctx->send_size;
	sctx->send_size = 0;

	return ret;
}

/*
 * Sends a move instruction to user space
 */
static int send_rename(struct send_ctx *sctx,
		     struct fs_path *from, struct fs_path *to)
{
	struct btrfs_fs_info *fs_info = sctx->send_root->fs_info;
	int ret;

	btrfs_debug(fs_info, "send_rename %s -> %s", from->start, to->start);

	ret = begin_cmd(sctx, BTRFS_SEND_C_RENAME);
	if (ret < 0)
		goto out;

	TLV_PUT_PATH(sctx, BTRFS_SEND_A_PATH, from);
	TLV_PUT_PATH(sctx, BTRFS_SEND_A_PATH_TO, to);

	ret = send_cmd(sctx);

tlv_put_failure:
out:
	return ret;
}

/*
 * Sends a link instruction to user space
 */
static int send_link(struct send_ctx *sctx,
		     struct fs_path *path, struct fs_path *lnk)
{
	struct btrfs_fs_info *fs_info = sctx->send_root->fs_info;
	int ret;

	btrfs_debug(fs_info, "send_link %s -> %s", path->start, lnk->start);

	ret = begin_cmd(sctx, BTRFS_SEND_C_LINK);
	if (ret < 0)
		goto out;

	TLV_PUT_PATH(sctx, BTRFS_SEND_A_PATH, path);
	TLV_PUT_PATH(sctx, BTRFS_SEND_A_PATH_LINK, lnk);

	ret = send_cmd(sctx);

tlv_put_failure:
out:
	return ret;
}

/*
 * Sends an unlink instruction to user space
 */
static int send_unlink(struct send_ctx *sctx, struct fs_path *path)
{
	struct btrfs_fs_info *fs_info = sctx->send_root->fs_info;
	int ret;

	btrfs_debug(fs_info, "send_unlink %s", path->start);

	ret = begin_cmd(sctx, BTRFS_SEND_C_UNLINK);
	if (ret < 0)
		goto out;

	TLV_PUT_PATH(sctx, BTRFS_SEND_A_PATH, path);

	ret = send_cmd(sctx);

tlv_put_failure:
out:
	return ret;
}

/*
 * Sends a rmdir instruction to user space
 */
static int send_rmdir(struct send_ctx *sctx, struct fs_path *path)
{
	struct btrfs_fs_info *fs_info = sctx->send_root->fs_info;
	int ret;

	btrfs_debug(fs_info, "send_rmdir %s", path->start);

	ret = begin_cmd(sctx, BTRFS_SEND_C_RMDIR);
	if (ret < 0)
		goto out;

	TLV_PUT_PATH(sctx, BTRFS_SEND_A_PATH, path);

	ret = send_cmd(sctx);

tlv_put_failure:
out:
	return ret;
}

/*
 * Helper function to retrieve some fields from an inode item.
 */
static int __get_inode_info(struct btrfs_root *root, struct btrfs_path *path,
			  u64 ino, u64 *size, u64 *gen, u64 *mode, u64 *uid,
			  u64 *gid, u64 *rdev)
{
	int ret;
	struct btrfs_inode_item *ii;
	struct btrfs_key key;

	key.objectid = ino;
	key.type = BTRFS_INODE_ITEM_KEY;
	key.offset = 0;
	ret = btrfs_search_slot(NULL, root, &key, path, 0, 0);
	if (ret) {
		if (ret > 0)
			ret = -ENOENT;
		return ret;
	}

	ii = btrfs_item_ptr(path->nodes[0], path->slots[0],
			struct btrfs_inode_item);
	if (size)
		*size = btrfs_inode_size(path->nodes[0], ii);
	if (gen)
		*gen = btrfs_inode_generation(path->nodes[0], ii);
	if (mode)
		*mode = btrfs_inode_mode(path->nodes[0], ii);
	if (uid)
		*uid = btrfs_inode_uid(path->nodes[0], ii);
	if (gid)
		*gid = btrfs_inode_gid(path->nodes[0], ii);
	if (rdev)
		*rdev = btrfs_inode_rdev(path->nodes[0], ii);

	return ret;
}

static int get_inode_info(struct btrfs_root *root,
			  u64 ino, u64 *size, u64 *gen,
			  u64 *mode, u64 *uid, u64 *gid,
			  u64 *rdev)
{
	struct btrfs_path *path;
	int ret;

	path = alloc_path_for_send();
	if (!path)
		return -ENOMEM;
	ret = __get_inode_info(root, path, ino, size, gen, mode, uid, gid,
			       rdev);
	btrfs_free_path(path);
	return ret;
}

typedef int (*iterate_inode_ref_t)(int num, u64 dir, int index,
				   struct fs_path *p,
				   void *ctx);

/*
 * Helper function to iterate the entries in ONE btrfs_inode_ref or
 * btrfs_inode_extref.
 * The iterate callback may return a non zero value to stop iteration. This can
 * be a negative value for error codes or 1 to simply stop it.
 *
 * path must point to the INODE_REF or INODE_EXTREF when called.
 */
static int iterate_inode_ref(struct btrfs_root *root, struct btrfs_path *path,
			     struct btrfs_key *found_key, int resolve,
			     iterate_inode_ref_t iterate, void *ctx)
{
	struct extent_buffer *eb = path->nodes[0];
	struct btrfs_item *item;
	struct btrfs_inode_ref *iref;
	struct btrfs_inode_extref *extref;
	struct btrfs_path *tmp_path;
	struct fs_path *p;
	u32 cur = 0;
	u32 total;
	int slot = path->slots[0];
	u32 name_len;
	char *start;
	int ret = 0;
	int num = 0;
	int index;
	u64 dir;
	unsigned long name_off;
	unsigned long elem_size;
	unsigned long ptr;

	p = fs_path_alloc_reversed();
	if (!p)
		return -ENOMEM;

	tmp_path = alloc_path_for_send();
	if (!tmp_path) {
		fs_path_free(p);
		return -ENOMEM;
	}


	if (found_key->type == BTRFS_INODE_REF_KEY) {
		ptr = (unsigned long)btrfs_item_ptr(eb, slot,
						    struct btrfs_inode_ref);
		item = btrfs_item_nr(slot);
		total = btrfs_item_size(eb, item);
		elem_size = sizeof(*iref);
	} else {
		ptr = btrfs_item_ptr_offset(eb, slot);
		total = btrfs_item_size_nr(eb, slot);
		elem_size = sizeof(*extref);
	}

	while (cur < total) {
		fs_path_reset(p);

		if (found_key->type == BTRFS_INODE_REF_KEY) {
			iref = (struct btrfs_inode_ref *)(ptr + cur);
			name_len = btrfs_inode_ref_name_len(eb, iref);
			name_off = (unsigned long)(iref + 1);
			index = btrfs_inode_ref_index(eb, iref);
			dir = found_key->offset;
		} else {
			extref = (struct btrfs_inode_extref *)(ptr + cur);
			name_len = btrfs_inode_extref_name_len(eb, extref);
			name_off = (unsigned long)&extref->name;
			index = btrfs_inode_extref_index(eb, extref);
			dir = btrfs_inode_extref_parent(eb, extref);
		}

		if (resolve) {
			start = btrfs_ref_to_path(root, tmp_path, name_len,
						  name_off, eb, dir,
						  p->buf, p->buf_len);
			if (IS_ERR(start)) {
				ret = PTR_ERR(start);
				goto out;
			}
			if (start < p->buf) {
				/* overflow , try again with larger buffer */
				ret = fs_path_ensure_buf(p,
						p->buf_len + p->buf - start);
				if (ret < 0)
					goto out;
				start = btrfs_ref_to_path(root, tmp_path,
							  name_len, name_off,
							  eb, dir,
							  p->buf, p->buf_len);
				if (IS_ERR(start)) {
					ret = PTR_ERR(start);
					goto out;
				}
				BUG_ON(start < p->buf);
			}
			p->start = start;
		} else {
			ret = fs_path_add_from_extent_buffer(p, eb, name_off,
							     name_len);
			if (ret < 0)
				goto out;
		}

		cur += elem_size + name_len;
		ret = iterate(num, dir, index, p, ctx);
		if (ret)
			goto out;
		num++;
	}

out:
	btrfs_free_path(tmp_path);
	fs_path_free(p);
	return ret;
}

typedef int (*iterate_dir_item_t)(int num, struct btrfs_key *di_key,
				  const char *name, int name_len,
				  const char *data, int data_len,
				  u8 type, void *ctx);

/*
 * Helper function to iterate the entries in ONE btrfs_dir_item.
 * The iterate callback may return a non zero value to stop iteration. This can
 * be a negative value for error codes or 1 to simply stop it.
 *
 * path must point to the dir item when called.
 */
static int iterate_dir_item(struct btrfs_root *root, struct btrfs_path *path,
			    iterate_dir_item_t iterate, void *ctx)
{
	int ret = 0;
	struct extent_buffer *eb;
	struct btrfs_item *item;
	struct btrfs_dir_item *di;
	struct btrfs_key di_key;
	char *buf = NULL;
	int buf_len;
	u32 name_len;
	u32 data_len;
	u32 cur;
	u32 len;
	u32 total;
	int slot;
	int num;
	u8 type;

	/*
	 * Start with a small buffer (1 page). If later we end up needing more
	 * space, which can happen for xattrs on a fs with a leaf size greater
	 * then the page size, attempt to increase the buffer. Typically xattr
	 * values are small.
	 */
	buf_len = PATH_MAX;
	buf = kmalloc(buf_len, GFP_KERNEL);
	if (!buf) {
		ret = -ENOMEM;
		goto out;
	}

	eb = path->nodes[0];
	slot = path->slots[0];
	item = btrfs_item_nr(slot);
	di = btrfs_item_ptr(eb, slot, struct btrfs_dir_item);
	cur = 0;
	len = 0;
	total = btrfs_item_size(eb, item);

	num = 0;
	while (cur < total) {
		name_len = btrfs_dir_name_len(eb, di);
		data_len = btrfs_dir_data_len(eb, di);
		type = btrfs_dir_type(eb, di);
		btrfs_dir_item_key_to_cpu(eb, di, &di_key);

		if (type == BTRFS_FT_XATTR) {
			if (name_len > XATTR_NAME_MAX) {
				ret = -ENAMETOOLONG;
				goto out;
			}
			if (name_len + data_len >
					BTRFS_MAX_XATTR_SIZE(root->fs_info)) {
				ret = -E2BIG;
				goto out;
			}
		} else {
			/*
			 * Path too long
			 */
			if (name_len + data_len > PATH_MAX) {
				ret = -ENAMETOOLONG;
				goto out;
			}
		}

		ret = btrfs_is_name_len_valid(eb, path->slots[0],
			  (unsigned long)(di + 1), name_len + data_len);
		if (!ret) {
			ret = -EIO;
			goto out;
		}
		if (name_len + data_len > buf_len) {
			buf_len = name_len + data_len;
			if (is_vmalloc_addr(buf)) {
				vfree(buf);
				buf = NULL;
			} else {
				char *tmp = krealloc(buf, buf_len,
						GFP_KERNEL | __GFP_NOWARN);

				if (!tmp)
					kfree(buf);
				buf = tmp;
			}
			if (!buf) {
				buf = kvmalloc(buf_len, GFP_KERNEL);
				if (!buf) {
					ret = -ENOMEM;
					goto out;
				}
			}
		}

		read_extent_buffer(eb, buf, (unsigned long)(di + 1),
				name_len + data_len);

		len = sizeof(*di) + name_len + data_len;
		di = (struct btrfs_dir_item *)((char *)di + len);
		cur += len;

		ret = iterate(num, &di_key, buf, name_len, buf + name_len,
				data_len, type, ctx);
		if (ret < 0)
			goto out;
		if (ret) {
			ret = 0;
			goto out;
		}

		num++;
	}

out:
	kvfree(buf);
	return ret;
}

static int __copy_first_ref(int num, u64 dir, int index,
			    struct fs_path *p, void *ctx)
{
	int ret;
	struct fs_path *pt = ctx;

	ret = fs_path_copy(pt, p);
	if (ret < 0)
		return ret;

	/* we want the first only */
	return 1;
}

/*
 * Retrieve the first path of an inode. If an inode has more then one
 * ref/hardlink, this is ignored.
 */
static int get_inode_path(struct btrfs_root *root,
			  u64 ino, struct fs_path *path)
{
	int ret;
	struct btrfs_key key, found_key;
	struct btrfs_path *p;

	p = alloc_path_for_send();
	if (!p)
		return -ENOMEM;

	fs_path_reset(path);

	key.objectid = ino;
	key.type = BTRFS_INODE_REF_KEY;
	key.offset = 0;

	ret = btrfs_search_slot_for_read(root, &key, p, 1, 0);
	if (ret < 0)
		goto out;
	if (ret) {
		ret = 1;
		goto out;
	}
	btrfs_item_key_to_cpu(p->nodes[0], &found_key, p->slots[0]);
	if (found_key.objectid != ino ||
	    (found_key.type != BTRFS_INODE_REF_KEY &&
	     found_key.type != BTRFS_INODE_EXTREF_KEY)) {
		ret = -ENOENT;
		goto out;
	}

	ret = iterate_inode_ref(root, p, &found_key, 1,
				__copy_first_ref, path);
	if (ret < 0)
		goto out;
	ret = 0;

out:
	btrfs_free_path(p);
	return ret;
}

struct backref_ctx {
	struct send_ctx *sctx;

	struct btrfs_path *path;
	/* number of total found references */
	u64 found;

	/*
	 * used for clones found in send_root. clones found behind cur_objectid
	 * and cur_offset are not considered as allowed clones.
	 */
	u64 cur_objectid;
	u64 cur_offset;

	/* may be truncated in case it's the last extent in a file */
	u64 extent_len;

	/* data offset in the file extent item */
	u64 data_offset;

	/* Just to check for bugs in backref resolving */
	int found_itself;
};

static int __clone_root_cmp_bsearch(const void *key, const void *elt)
{
	u64 root = (u64)(uintptr_t)key;
	struct clone_root *cr = (struct clone_root *)elt;

	if (root < cr->root->objectid)
		return -1;
	if (root > cr->root->objectid)
		return 1;
	return 0;
}

static int __clone_root_cmp_sort(const void *e1, const void *e2)
{
	struct clone_root *cr1 = (struct clone_root *)e1;
	struct clone_root *cr2 = (struct clone_root *)e2;

	if (cr1->root->objectid < cr2->root->objectid)
		return -1;
	if (cr1->root->objectid > cr2->root->objectid)
		return 1;
	return 0;
}

/*
 * Called for every backref that is found for the current extent.
 * Results are collected in sctx->clone_roots->ino/offset/found_refs
 */
static int __iterate_backrefs(u64 ino, u64 offset, u64 root, void *ctx_)
{
	struct backref_ctx *bctx = ctx_;
	struct clone_root *found;
	int ret;
	u64 i_size;

	/* First check if the root is in the list of accepted clone sources */
	found = bsearch((void *)(uintptr_t)root, bctx->sctx->clone_roots,
			bctx->sctx->clone_roots_cnt,
			sizeof(struct clone_root),
			__clone_root_cmp_bsearch);
	if (!found)
		return 0;

	if (found->root == bctx->sctx->send_root &&
	    ino == bctx->cur_objectid &&
	    offset == bctx->cur_offset) {
		bctx->found_itself = 1;
	}

	/*
	 * There are inodes that have extents that lie behind its i_size. Don't
	 * accept clones from these extents.
	 */
	ret = __get_inode_info(found->root, bctx->path, ino, &i_size, NULL, NULL,
			       NULL, NULL, NULL);
	btrfs_release_path(bctx->path);
	if (ret < 0)
		return ret;

	if (offset + bctx->data_offset + bctx->extent_len > i_size)
		return 0;

	/*
	 * Make sure we don't consider clones from send_root that are
	 * behind the current inode/offset.
	 */
	if (found->root == bctx->sctx->send_root) {
		/*
		 * TODO for the moment we don't accept clones from the inode
		 * that is currently send. We may change this when
		 * BTRFS_IOC_CLONE_RANGE supports cloning from and to the same
		 * file.
		 */
		if (ino >= bctx->cur_objectid)
			return 0;
	}

	bctx->found++;
	found->found_refs++;
	if (ino < found->ino) {
		found->ino = ino;
		found->offset = offset;
	} else if (found->ino == ino) {
		/*
		 * same extent found more then once in the same file.
		 */
		if (found->offset > offset + bctx->extent_len)
			found->offset = offset;
	}

	return 0;
}

/*
 * Given an inode, offset and extent item, it finds a good clone for a clone
 * instruction. Returns -ENOENT when none could be found. The function makes
 * sure that the returned clone is usable at the point where sending is at the
 * moment. This means, that no clones are accepted which lie behind the current
 * inode+offset.
 *
 * path must point to the extent item when called.
 */
static int find_extent_clone(struct send_ctx *sctx,
			     struct btrfs_path *path,
			     u64 ino, u64 data_offset,
			     u64 ino_size,
			     struct clone_root **found)
{
	struct btrfs_fs_info *fs_info = sctx->send_root->fs_info;
	int ret;
	int extent_type;
	u64 logical;
	u64 disk_byte;
	u64 num_bytes;
	u64 extent_item_pos;
	u64 flags = 0;
	struct btrfs_file_extent_item *fi;
	struct extent_buffer *eb = path->nodes[0];
	struct backref_ctx *backref_ctx = NULL;
	struct clone_root *cur_clone_root;
	struct btrfs_key found_key;
	struct btrfs_path *tmp_path;
	int compressed;
	u32 i;

	tmp_path = alloc_path_for_send();
	if (!tmp_path)
		return -ENOMEM;

	/* We only use this path under the commit sem */
	tmp_path->need_commit_sem = 0;

	backref_ctx = kmalloc(sizeof(*backref_ctx), GFP_KERNEL);
	if (!backref_ctx) {
		ret = -ENOMEM;
		goto out;
	}

	backref_ctx->path = tmp_path;

	if (data_offset >= ino_size) {
		/*
		 * There may be extents that lie behind the file's size.
		 * I at least had this in combination with snapshotting while
		 * writing large files.
		 */
		ret = 0;
		goto out;
	}

	fi = btrfs_item_ptr(eb, path->slots[0],
			struct btrfs_file_extent_item);
	extent_type = btrfs_file_extent_type(eb, fi);
	if (extent_type == BTRFS_FILE_EXTENT_INLINE) {
		ret = -ENOENT;
		goto out;
	}
	compressed = btrfs_file_extent_compression(eb, fi);

	num_bytes = btrfs_file_extent_num_bytes(eb, fi);
	disk_byte = btrfs_file_extent_disk_bytenr(eb, fi);
	if (disk_byte == 0) {
		ret = -ENOENT;
		goto out;
	}
	logical = disk_byte + btrfs_file_extent_offset(eb, fi);

	down_read(&fs_info->commit_root_sem);
	ret = extent_from_logical(fs_info, disk_byte, tmp_path,
				  &found_key, &flags);
	up_read(&fs_info->commit_root_sem);
	btrfs_release_path(tmp_path);

	if (ret < 0)
		goto out;
	if (flags & BTRFS_EXTENT_FLAG_TREE_BLOCK) {
		ret = -EIO;
		goto out;
	}

	/*
	 * Setup the clone roots.
	 */
	for (i = 0; i < sctx->clone_roots_cnt; i++) {
		cur_clone_root = sctx->clone_roots + i;
		cur_clone_root->ino = (u64)-1;
		cur_clone_root->offset = 0;
		cur_clone_root->found_refs = 0;
	}

	backref_ctx->sctx = sctx;
	backref_ctx->found = 0;
	backref_ctx->cur_objectid = ino;
	backref_ctx->cur_offset = data_offset;
	backref_ctx->found_itself = 0;
	backref_ctx->extent_len = num_bytes;
	/*
	 * For non-compressed extents iterate_extent_inodes() gives us extent
	 * offsets that already take into account the data offset, but not for
	 * compressed extents, since the offset is logical and not relative to
	 * the physical extent locations. We must take this into account to
	 * avoid sending clone offsets that go beyond the source file's size,
	 * which would result in the clone ioctl failing with -EINVAL on the
	 * receiving end.
	 */
	if (compressed == BTRFS_COMPRESS_NONE)
		backref_ctx->data_offset = 0;
	else
		backref_ctx->data_offset = btrfs_file_extent_offset(eb, fi);

	/*
	 * The last extent of a file may be too large due to page alignment.
	 * We need to adjust extent_len in this case so that the checks in
	 * __iterate_backrefs work.
	 */
	if (data_offset + num_bytes >= ino_size)
		backref_ctx->extent_len = ino_size - data_offset;

	/*
	 * Now collect all backrefs.
	 */
	if (compressed == BTRFS_COMPRESS_NONE)
		extent_item_pos = logical - found_key.objectid;
	else
		extent_item_pos = 0;
	ret = iterate_extent_inodes(fs_info, found_key.objectid,
				    extent_item_pos, 1, __iterate_backrefs,
				    backref_ctx, false);

	if (ret < 0)
		goto out;

	if (!backref_ctx->found_itself) {
		/* found a bug in backref code? */
		ret = -EIO;
		btrfs_err(fs_info,
			  "did not find backref in send_root. inode=%llu, offset=%llu, disk_byte=%llu found extent=%llu",
			  ino, data_offset, disk_byte, found_key.objectid);
		goto out;
	}

	btrfs_debug(fs_info,
		    "find_extent_clone: data_offset=%llu, ino=%llu, num_bytes=%llu, logical=%llu",
		    data_offset, ino, num_bytes, logical);

	if (!backref_ctx->found)
		btrfs_debug(fs_info, "no clones found");

	cur_clone_root = NULL;
	for (i = 0; i < sctx->clone_roots_cnt; i++) {
		if (sctx->clone_roots[i].found_refs) {
			if (!cur_clone_root)
				cur_clone_root = sctx->clone_roots + i;
			else if (sctx->clone_roots[i].root == sctx->send_root)
				/* prefer clones from send_root over others */
				cur_clone_root = sctx->clone_roots + i;
		}

	}

	if (cur_clone_root) {
		*found = cur_clone_root;
		ret = 0;
	} else {
		ret = -ENOENT;
	}

out:
	btrfs_free_path(tmp_path);
	kfree(backref_ctx);
	return ret;
}

static int read_symlink(struct btrfs_root *root,
			u64 ino,
			struct fs_path *dest)
{
	int ret;
	struct btrfs_path *path;
	struct btrfs_key key;
	struct btrfs_file_extent_item *ei;
	u8 type;
	u8 compression;
	unsigned long off;
	int len;

	path = alloc_path_for_send();
	if (!path)
		return -ENOMEM;

	key.objectid = ino;
	key.type = BTRFS_EXTENT_DATA_KEY;
	key.offset = 0;
	ret = btrfs_search_slot(NULL, root, &key, path, 0, 0);
	if (ret < 0)
		goto out;
	if (ret) {
		/*
		 * An empty symlink inode. Can happen in rare error paths when
		 * creating a symlink (transaction committed before the inode
		 * eviction handler removed the symlink inode items and a crash
		 * happened in between or the subvol was snapshoted in between).
		 * Print an informative message to dmesg/syslog so that the user
		 * can delete the symlink.
		 */
		btrfs_err(root->fs_info,
			  "Found empty symlink inode %llu at root %llu",
			  ino, root->root_key.objectid);
		ret = -EIO;
		goto out;
	}

	ei = btrfs_item_ptr(path->nodes[0], path->slots[0],
			struct btrfs_file_extent_item);
	type = btrfs_file_extent_type(path->nodes[0], ei);
	compression = btrfs_file_extent_compression(path->nodes[0], ei);
	BUG_ON(type != BTRFS_FILE_EXTENT_INLINE);
	BUG_ON(compression);

	off = btrfs_file_extent_inline_start(ei);
	len = btrfs_file_extent_inline_len(path->nodes[0], path->slots[0], ei);

	ret = fs_path_add_from_extent_buffer(dest, path->nodes[0], off, len);

out:
	btrfs_free_path(path);
	return ret;
}

/*
 * Helper function to generate a file name that is unique in the root of
 * send_root and parent_root. This is used to generate names for orphan inodes.
 */
static int gen_unique_name(struct send_ctx *sctx,
			   u64 ino, u64 gen,
			   struct fs_path *dest)
{
	int ret = 0;
	struct btrfs_path *path;
	struct btrfs_dir_item *di;
	char tmp[64];
	int len;
	u64 idx = 0;

	path = alloc_path_for_send();
	if (!path)
		return -ENOMEM;

	while (1) {
		len = snprintf(tmp, sizeof(tmp), "o%llu-%llu-%llu",
				ino, gen, idx);
		ASSERT(len < sizeof(tmp));

		di = btrfs_lookup_dir_item(NULL, sctx->send_root,
				path, BTRFS_FIRST_FREE_OBJECTID,
				tmp, strlen(tmp), 0);
		btrfs_release_path(path);
		if (IS_ERR(di)) {
			ret = PTR_ERR(di);
			goto out;
		}
		if (di) {
			/* not unique, try again */
			idx++;
			continue;
		}

		if (!sctx->parent_root) {
			/* unique */
			ret = 0;
			break;
		}

		di = btrfs_lookup_dir_item(NULL, sctx->parent_root,
				path, BTRFS_FIRST_FREE_OBJECTID,
				tmp, strlen(tmp), 0);
		btrfs_release_path(path);
		if (IS_ERR(di)) {
			ret = PTR_ERR(di);
			goto out;
		}
		if (di) {
			/* not unique, try again */
			idx++;
			continue;
		}
		/* unique */
		break;
	}

	ret = fs_path_add(dest, tmp, strlen(tmp));

out:
	btrfs_free_path(path);
	return ret;
}

enum inode_state {
	inode_state_no_change,
	inode_state_will_create,
	inode_state_did_create,
	inode_state_will_delete,
	inode_state_did_delete,
};

static int get_cur_inode_state(struct send_ctx *sctx, u64 ino, u64 gen)
{
	int ret;
	int left_ret;
	int right_ret;
	u64 left_gen;
	u64 right_gen;

	ret = get_inode_info(sctx->send_root, ino, NULL, &left_gen, NULL, NULL,
			NULL, NULL);
	if (ret < 0 && ret != -ENOENT)
		goto out;
	left_ret = ret;

	if (!sctx->parent_root) {
		right_ret = -ENOENT;
	} else {
		ret = get_inode_info(sctx->parent_root, ino, NULL, &right_gen,
				NULL, NULL, NULL, NULL);
		if (ret < 0 && ret != -ENOENT)
			goto out;
		right_ret = ret;
	}

	if (!left_ret && !right_ret) {
		if (left_gen == gen && right_gen == gen) {
			ret = inode_state_no_change;
		} else if (left_gen == gen) {
			if (ino < sctx->send_progress)
				ret = inode_state_did_create;
			else
				ret = inode_state_will_create;
		} else if (right_gen == gen) {
			if (ino < sctx->send_progress)
				ret = inode_state_did_delete;
			else
				ret = inode_state_will_delete;
		} else  {
			ret = -ENOENT;
		}
	} else if (!left_ret) {
		if (left_gen == gen) {
			if (ino < sctx->send_progress)
				ret = inode_state_did_create;
			else
				ret = inode_state_will_create;
		} else {
			ret = -ENOENT;
		}
	} else if (!right_ret) {
		if (right_gen == gen) {
			if (ino < sctx->send_progress)
				ret = inode_state_did_delete;
			else
				ret = inode_state_will_delete;
		} else {
			ret = -ENOENT;
		}
	} else {
		ret = -ENOENT;
	}

out:
	return ret;
}

static int is_inode_existent(struct send_ctx *sctx, u64 ino, u64 gen)
{
	int ret;

	if (ino == BTRFS_FIRST_FREE_OBJECTID)
		return 1;

	ret = get_cur_inode_state(sctx, ino, gen);
	if (ret < 0)
		goto out;

	if (ret == inode_state_no_change ||
	    ret == inode_state_did_create ||
	    ret == inode_state_will_delete)
		ret = 1;
	else
		ret = 0;

out:
	return ret;
}

/*
 * Helper function to lookup a dir item in a dir.
 */
static int lookup_dir_item_inode(struct btrfs_root *root,
				 u64 dir, const char *name, int name_len,
				 u64 *found_inode,
				 u8 *found_type)
{
	int ret = 0;
	struct btrfs_dir_item *di;
	struct btrfs_key key;
	struct btrfs_path *path;

	path = alloc_path_for_send();
	if (!path)
		return -ENOMEM;

	di = btrfs_lookup_dir_item(NULL, root, path,
			dir, name, name_len, 0);
	if (!di) {
		ret = -ENOENT;
		goto out;
	}
	if (IS_ERR(di)) {
		ret = PTR_ERR(di);
		goto out;
	}
	btrfs_dir_item_key_to_cpu(path->nodes[0], di, &key);
	if (key.type == BTRFS_ROOT_ITEM_KEY) {
		ret = -ENOENT;
		goto out;
	}
	*found_inode = key.objectid;
	*found_type = btrfs_dir_type(path->nodes[0], di);

out:
	btrfs_free_path(path);
	return ret;
}

/*
 * Looks up the first btrfs_inode_ref of a given ino. It returns the parent dir,
 * generation of the parent dir and the name of the dir entry.
 */
static int get_first_ref(struct btrfs_root *root, u64 ino,
			 u64 *dir, u64 *dir_gen, struct fs_path *name)
{
	int ret;
	struct btrfs_key key;
	struct btrfs_key found_key;
	struct btrfs_path *path;
	int len;
	u64 parent_dir;

	path = alloc_path_for_send();
	if (!path)
		return -ENOMEM;

	key.objectid = ino;
	key.type = BTRFS_INODE_REF_KEY;
	key.offset = 0;

	ret = btrfs_search_slot_for_read(root, &key, path, 1, 0);
	if (ret < 0)
		goto out;
	if (!ret)
		btrfs_item_key_to_cpu(path->nodes[0], &found_key,
				path->slots[0]);
	if (ret || found_key.objectid != ino ||
	    (found_key.type != BTRFS_INODE_REF_KEY &&
	     found_key.type != BTRFS_INODE_EXTREF_KEY)) {
		ret = -ENOENT;
		goto out;
	}

	if (found_key.type == BTRFS_INODE_REF_KEY) {
		struct btrfs_inode_ref *iref;
		iref = btrfs_item_ptr(path->nodes[0], path->slots[0],
				      struct btrfs_inode_ref);
		len = btrfs_inode_ref_name_len(path->nodes[0], iref);
		ret = fs_path_add_from_extent_buffer(name, path->nodes[0],
						     (unsigned long)(iref + 1),
						     len);
		parent_dir = found_key.offset;
	} else {
		struct btrfs_inode_extref *extref;
		extref = btrfs_item_ptr(path->nodes[0], path->slots[0],
					struct btrfs_inode_extref);
		len = btrfs_inode_extref_name_len(path->nodes[0], extref);
		ret = fs_path_add_from_extent_buffer(name, path->nodes[0],
					(unsigned long)&extref->name, len);
		parent_dir = btrfs_inode_extref_parent(path->nodes[0], extref);
	}
	if (ret < 0)
		goto out;
	btrfs_release_path(path);

	if (dir_gen) {
		ret = get_inode_info(root, parent_dir, NULL, dir_gen, NULL,
				     NULL, NULL, NULL);
		if (ret < 0)
			goto out;
	}

	*dir = parent_dir;

out:
	btrfs_free_path(path);
	return ret;
}

static int is_first_ref(struct btrfs_root *root,
			u64 ino, u64 dir,
			const char *name, int name_len)
{
	int ret;
	struct fs_path *tmp_name;
	u64 tmp_dir;

	tmp_name = fs_path_alloc();
	if (!tmp_name)
		return -ENOMEM;

	ret = get_first_ref(root, ino, &tmp_dir, NULL, tmp_name);
	if (ret < 0)
		goto out;

	if (dir != tmp_dir || name_len != fs_path_len(tmp_name)) {
		ret = 0;
		goto out;
	}

	ret = !memcmp(tmp_name->start, name, name_len);

out:
	fs_path_free(tmp_name);
	return ret;
}

/*
 * Used by process_recorded_refs to determine if a new ref would overwrite an
 * already existing ref. In case it detects an overwrite, it returns the
 * inode/gen in who_ino/who_gen.
 * When an overwrite is detected, process_recorded_refs does proper orphanizing
 * to make sure later references to the overwritten inode are possible.
 * Orphanizing is however only required for the first ref of an inode.
 * process_recorded_refs does an additional is_first_ref check to see if
 * orphanizing is really required.
 */
static int will_overwrite_ref(struct send_ctx *sctx, u64 dir, u64 dir_gen,
			      const char *name, int name_len,
			      u64 *who_ino, u64 *who_gen, u64 *who_mode)
{
	int ret = 0;
	u64 gen;
	u64 other_inode = 0;
	u8 other_type = 0;

	if (!sctx->parent_root)
		goto out;

	ret = is_inode_existent(sctx, dir, dir_gen);
	if (ret <= 0)
		goto out;

	/*
	 * If we have a parent root we need to verify that the parent dir was
	 * not deleted and then re-created, if it was then we have no overwrite
	 * and we can just unlink this entry.
	 */
	if (sctx->parent_root && dir != BTRFS_FIRST_FREE_OBJECTID) {
		ret = get_inode_info(sctx->parent_root, dir, NULL, &gen, NULL,
				     NULL, NULL, NULL);
		if (ret < 0 && ret != -ENOENT)
			goto out;
		if (ret) {
			ret = 0;
			goto out;
		}
		if (gen != dir_gen)
			goto out;
	}

	ret = lookup_dir_item_inode(sctx->parent_root, dir, name, name_len,
			&other_inode, &other_type);
	if (ret < 0 && ret != -ENOENT)
		goto out;
	if (ret) {
		ret = 0;
		goto out;
	}

	/*
	 * Check if the overwritten ref was already processed. If yes, the ref
	 * was already unlinked/moved, so we can safely assume that we will not
	 * overwrite anything at this point in time.
	 */
	if (other_inode > sctx->send_progress ||
	    is_waiting_for_move(sctx, other_inode)) {
		ret = get_inode_info(sctx->parent_root, other_inode, NULL,
				who_gen, who_mode, NULL, NULL, NULL);
		if (ret < 0)
			goto out;

		ret = 1;
		*who_ino = other_inode;
	} else {
		ret = 0;
	}

out:
	return ret;
}

/*
 * Checks if the ref was overwritten by an already processed inode. This is
 * used by __get_cur_name_and_parent to find out if the ref was orphanized and
 * thus the orphan name needs be used.
 * process_recorded_refs also uses it to avoid unlinking of refs that were
 * overwritten.
 */
static int did_overwrite_ref(struct send_ctx *sctx,
			    u64 dir, u64 dir_gen,
			    u64 ino, u64 ino_gen,
			    const char *name, int name_len)
{
	int ret = 0;
	u64 gen;
	u64 ow_inode;
	u8 other_type;

	if (!sctx->parent_root)
		goto out;

	ret = is_inode_existent(sctx, dir, dir_gen);
	if (ret <= 0)
		goto out;

	if (dir != BTRFS_FIRST_FREE_OBJECTID) {
		ret = get_inode_info(sctx->send_root, dir, NULL, &gen, NULL,
				     NULL, NULL, NULL);
		if (ret < 0 && ret != -ENOENT)
			goto out;
		if (ret) {
			ret = 0;
			goto out;
		}
		if (gen != dir_gen)
			goto out;
	}

	/* check if the ref was overwritten by another ref */
	ret = lookup_dir_item_inode(sctx->send_root, dir, name, name_len,
			&ow_inode, &other_type);
	if (ret < 0 && ret != -ENOENT)
		goto out;
	if (ret) {
		/* was never and will never be overwritten */
		ret = 0;
		goto out;
	}

	ret = get_inode_info(sctx->send_root, ow_inode, NULL, &gen, NULL, NULL,
			NULL, NULL);
	if (ret < 0)
		goto out;

	if (ow_inode == ino && gen == ino_gen) {
		ret = 0;
		goto out;
	}

	/*
	 * We know that it is or will be overwritten. Check this now.
	 * The current inode being processed might have been the one that caused
	 * inode 'ino' to be orphanized, therefore check if ow_inode matches
	 * the current inode being processed.
	 */
	if ((ow_inode < sctx->send_progress) ||
	    (ino != sctx->cur_ino && ow_inode == sctx->cur_ino &&
	     gen == sctx->cur_inode_gen))
		ret = 1;
	else
		ret = 0;

out:
	return ret;
}

/*
 * Same as did_overwrite_ref, but also checks if it is the first ref of an inode
 * that got overwritten. This is used by process_recorded_refs to determine
 * if it has to use the path as returned by get_cur_path or the orphan name.
 */
static int did_overwrite_first_ref(struct send_ctx *sctx, u64 ino, u64 gen)
{
	int ret = 0;
	struct fs_path *name = NULL;
	u64 dir;
	u64 dir_gen;

	if (!sctx->parent_root)
		goto out;

	name = fs_path_alloc();
	if (!name)
		return -ENOMEM;

	ret = get_first_ref(sctx->parent_root, ino, &dir, &dir_gen, name);
	if (ret < 0)
		goto out;

	ret = did_overwrite_ref(sctx, dir, dir_gen, ino, gen,
			name->start, fs_path_len(name));

out:
	fs_path_free(name);
	return ret;
}

/*
 * Insert a name cache entry. On 32bit kernels the radix tree index is 32bit,
 * so we need to do some special handling in case we have clashes. This function
 * takes care of this with the help of name_cache_entry::radix_list.
 * In case of error, nce is kfreed.
 */
static int name_cache_insert(struct send_ctx *sctx,
			     struct name_cache_entry *nce)
{
	int ret = 0;
	struct list_head *nce_head;

	nce_head = radix_tree_lookup(&sctx->name_cache,
			(unsigned long)nce->ino);
	if (!nce_head) {
		nce_head = kmalloc(sizeof(*nce_head), GFP_KERNEL);
		if (!nce_head) {
			kfree(nce);
			return -ENOMEM;
		}
		INIT_LIST_HEAD(nce_head);

		ret = radix_tree_insert(&sctx->name_cache, nce->ino, nce_head);
		if (ret < 0) {
			kfree(nce_head);
			kfree(nce);
			return ret;
		}
	}
	list_add_tail(&nce->radix_list, nce_head);
	list_add_tail(&nce->list, &sctx->name_cache_list);
	sctx->name_cache_size++;

	return ret;
}

static void name_cache_delete(struct send_ctx *sctx,
			      struct name_cache_entry *nce)
{
	struct list_head *nce_head;

	nce_head = radix_tree_lookup(&sctx->name_cache,
			(unsigned long)nce->ino);
	if (!nce_head) {
		btrfs_err(sctx->send_root->fs_info,
	      "name_cache_delete lookup failed ino %llu cache size %d, leaking memory",
			nce->ino, sctx->name_cache_size);
	}

	list_del(&nce->radix_list);
	list_del(&nce->list);
	sctx->name_cache_size--;

	/*
	 * We may not get to the final release of nce_head if the lookup fails
	 */
	if (nce_head && list_empty(nce_head)) {
		radix_tree_delete(&sctx->name_cache, (unsigned long)nce->ino);
		kfree(nce_head);
	}
}

static struct name_cache_entry *name_cache_search(struct send_ctx *sctx,
						    u64 ino, u64 gen)
{
	struct list_head *nce_head;
	struct name_cache_entry *cur;

	nce_head = radix_tree_lookup(&sctx->name_cache, (unsigned long)ino);
	if (!nce_head)
		return NULL;

	list_for_each_entry(cur, nce_head, radix_list) {
		if (cur->ino == ino && cur->gen == gen)
			return cur;
	}
	return NULL;
}

/*
 * Removes the entry from the list and adds it back to the end. This marks the
 * entry as recently used so that name_cache_clean_unused does not remove it.
 */
static void name_cache_used(struct send_ctx *sctx, struct name_cache_entry *nce)
{
	list_del(&nce->list);
	list_add_tail(&nce->list, &sctx->name_cache_list);
}

/*
 * Remove some entries from the beginning of name_cache_list.
 */
static void name_cache_clean_unused(struct send_ctx *sctx)
{
	struct name_cache_entry *nce;

	if (sctx->name_cache_size < SEND_CTX_NAME_CACHE_CLEAN_SIZE)
		return;

	while (sctx->name_cache_size > SEND_CTX_MAX_NAME_CACHE_SIZE) {
		nce = list_entry(sctx->name_cache_list.next,
				struct name_cache_entry, list);
		name_cache_delete(sctx, nce);
		kfree(nce);
	}
}

static void name_cache_free(struct send_ctx *sctx)
{
	struct name_cache_entry *nce;

	while (!list_empty(&sctx->name_cache_list)) {
		nce = list_entry(sctx->name_cache_list.next,
				struct name_cache_entry, list);
		name_cache_delete(sctx, nce);
		kfree(nce);
	}
}

/*
 * Used by get_cur_path for each ref up to the root.
 * Returns 0 if it succeeded.
 * Returns 1 if the inode is not existent or got overwritten. In that case, the
 * name is an orphan name. This instructs get_cur_path to stop iterating. If 1
 * is returned, parent_ino/parent_gen are not guaranteed to be valid.
 * Returns <0 in case of error.
 */
static int __get_cur_name_and_parent(struct send_ctx *sctx,
				     u64 ino, u64 gen,
				     u64 *parent_ino,
				     u64 *parent_gen,
				     struct fs_path *dest)
{
	int ret;
	int nce_ret;
	struct name_cache_entry *nce = NULL;

	/*
	 * First check if we already did a call to this function with the same
	 * ino/gen. If yes, check if the cache entry is still up-to-date. If yes
	 * return the cached result.
	 */
	nce = name_cache_search(sctx, ino, gen);
	if (nce) {
		if (ino < sctx->send_progress && nce->need_later_update) {
			name_cache_delete(sctx, nce);
			kfree(nce);
			nce = NULL;
		} else {
			name_cache_used(sctx, nce);
			*parent_ino = nce->parent_ino;
			*parent_gen = nce->parent_gen;
			ret = fs_path_add(dest, nce->name, nce->name_len);
			if (ret < 0)
				goto out;
			ret = nce->ret;
			goto out;
		}
	}

	/*
	 * If the inode is not existent yet, add the orphan name and return 1.
	 * This should only happen for the parent dir that we determine in
	 * __record_new_ref
	 */
	ret = is_inode_existent(sctx, ino, gen);
	if (ret < 0)
		goto out;

	if (!ret) {
		ret = gen_unique_name(sctx, ino, gen, dest);
		if (ret < 0)
			goto out;
		ret = 1;
		goto out_cache;
	}

	/*
	 * Depending on whether the inode was already processed or not, use
	 * send_root or parent_root for ref lookup.
	 */
	if (ino < sctx->send_progress)
		ret = get_first_ref(sctx->send_root, ino,
				    parent_ino, parent_gen, dest);
	else
		ret = get_first_ref(sctx->parent_root, ino,
				    parent_ino, parent_gen, dest);
	if (ret < 0)
		goto out;

	/*
	 * Check if the ref was overwritten by an inode's ref that was processed
	 * earlier. If yes, treat as orphan and return 1.
	 */
	ret = did_overwrite_ref(sctx, *parent_ino, *parent_gen, ino, gen,
			dest->start, dest->end - dest->start);
	if (ret < 0)
		goto out;
	if (ret) {
		fs_path_reset(dest);
		ret = gen_unique_name(sctx, ino, gen, dest);
		if (ret < 0)
			goto out;
		ret = 1;
	}

out_cache:
	/*
	 * Store the result of the lookup in the name cache.
	 */
	nce = kmalloc(sizeof(*nce) + fs_path_len(dest) + 1, GFP_KERNEL);
	if (!nce) {
		ret = -ENOMEM;
		goto out;
	}

	nce->ino = ino;
	nce->gen = gen;
	nce->parent_ino = *parent_ino;
	nce->parent_gen = *parent_gen;
	nce->name_len = fs_path_len(dest);
	nce->ret = ret;
	strcpy(nce->name, dest->start);

	if (ino < sctx->send_progress)
		nce->need_later_update = 0;
	else
		nce->need_later_update = 1;

	nce_ret = name_cache_insert(sctx, nce);
	if (nce_ret < 0)
		ret = nce_ret;
	name_cache_clean_unused(sctx);

out:
	return ret;
}

/*
 * Magic happens here. This function returns the first ref to an inode as it
 * would look like while receiving the stream at this point in time.
 * We walk the path up to the root. For every inode in between, we check if it
 * was already processed/sent. If yes, we continue with the parent as found
 * in send_root. If not, we continue with the parent as found in parent_root.
 * If we encounter an inode that was deleted at this point in time, we use the
 * inodes "orphan" name instead of the real name and stop. Same with new inodes
 * that were not created yet and overwritten inodes/refs.
 *
 * When do we have have orphan inodes:
 * 1. When an inode is freshly created and thus no valid refs are available yet
 * 2. When a directory lost all it's refs (deleted) but still has dir items
 *    inside which were not processed yet (pending for move/delete). If anyone
 *    tried to get the path to the dir items, it would get a path inside that
 *    orphan directory.
 * 3. When an inode is moved around or gets new links, it may overwrite the ref
 *    of an unprocessed inode. If in that case the first ref would be
 *    overwritten, the overwritten inode gets "orphanized". Later when we
 *    process this overwritten inode, it is restored at a new place by moving
 *    the orphan inode.
 *
 * sctx->send_progress tells this function at which point in time receiving
 * would be.
 */
static int get_cur_path(struct send_ctx *sctx, u64 ino, u64 gen,
			struct fs_path *dest)
{
	int ret = 0;
	struct fs_path *name = NULL;
	u64 parent_inode = 0;
	u64 parent_gen = 0;
	int stop = 0;

	name = fs_path_alloc();
	if (!name) {
		ret = -ENOMEM;
		goto out;
	}

	dest->reversed = 1;
	fs_path_reset(dest);

	while (!stop && ino != BTRFS_FIRST_FREE_OBJECTID) {
		struct waiting_dir_move *wdm;

		fs_path_reset(name);

		if (is_waiting_for_rm(sctx, ino)) {
			ret = gen_unique_name(sctx, ino, gen, name);
			if (ret < 0)
				goto out;
			ret = fs_path_add_path(dest, name);
			break;
		}

		wdm = get_waiting_dir_move(sctx, ino);
		if (wdm && wdm->orphanized) {
			ret = gen_unique_name(sctx, ino, gen, name);
			stop = 1;
		} else if (wdm) {
			ret = get_first_ref(sctx->parent_root, ino,
					    &parent_inode, &parent_gen, name);
		} else {
			ret = __get_cur_name_and_parent(sctx, ino, gen,
							&parent_inode,
							&parent_gen, name);
			if (ret)
				stop = 1;
		}

		if (ret < 0)
			goto out;

		ret = fs_path_add_path(dest, name);
		if (ret < 0)
			goto out;

		ino = parent_inode;
		gen = parent_gen;
	}

out:
	fs_path_free(name);
	if (!ret)
		fs_path_unreverse(dest);
	return ret;
}

/*
 * Sends a BTRFS_SEND_C_SUBVOL command/item to userspace
 */
static int send_subvol_begin(struct send_ctx *sctx)
{
	int ret;
	struct btrfs_root *send_root = sctx->send_root;
	struct btrfs_root *parent_root = sctx->parent_root;
	struct btrfs_path *path;
	struct btrfs_key key;
	struct btrfs_root_ref *ref;
	struct extent_buffer *leaf;
	char *name = NULL;
	int namelen;

	path = btrfs_alloc_path();
	if (!path)
		return -ENOMEM;

	name = kmalloc(BTRFS_PATH_NAME_MAX, GFP_KERNEL);
	if (!name) {
		btrfs_free_path(path);
		return -ENOMEM;
	}

	key.objectid = send_root->objectid;
	key.type = BTRFS_ROOT_BACKREF_KEY;
	key.offset = 0;

	ret = btrfs_search_slot_for_read(send_root->fs_info->tree_root,
				&key, path, 1, 0);
	if (ret < 0)
		goto out;
	if (ret) {
		ret = -ENOENT;
		goto out;
	}

	leaf = path->nodes[0];
	btrfs_item_key_to_cpu(leaf, &key, path->slots[0]);
	if (key.type != BTRFS_ROOT_BACKREF_KEY ||
	    key.objectid != send_root->objectid) {
		ret = -ENOENT;
		goto out;
	}
	ref = btrfs_item_ptr(leaf, path->slots[0], struct btrfs_root_ref);
	namelen = btrfs_root_ref_name_len(leaf, ref);
	read_extent_buffer(leaf, name, (unsigned long)(ref + 1), namelen);
	btrfs_release_path(path);

	if (parent_root) {
		ret = begin_cmd(sctx, BTRFS_SEND_C_SNAPSHOT);
		if (ret < 0)
			goto out;
	} else {
		ret = begin_cmd(sctx, BTRFS_SEND_C_SUBVOL);
		if (ret < 0)
			goto out;
	}

	TLV_PUT_STRING(sctx, BTRFS_SEND_A_PATH, name, namelen);

	if (!btrfs_is_empty_uuid(sctx->send_root->root_item.received_uuid))
		TLV_PUT_UUID(sctx, BTRFS_SEND_A_UUID,
			    sctx->send_root->root_item.received_uuid);
	else
		TLV_PUT_UUID(sctx, BTRFS_SEND_A_UUID,
			    sctx->send_root->root_item.uuid);

	TLV_PUT_U64(sctx, BTRFS_SEND_A_CTRANSID,
		    le64_to_cpu(sctx->send_root->root_item.ctransid));
	if (parent_root) {
		if (!btrfs_is_empty_uuid(parent_root->root_item.received_uuid))
			TLV_PUT_UUID(sctx, BTRFS_SEND_A_CLONE_UUID,
				     parent_root->root_item.received_uuid);
		else
			TLV_PUT_UUID(sctx, BTRFS_SEND_A_CLONE_UUID,
				     parent_root->root_item.uuid);
		TLV_PUT_U64(sctx, BTRFS_SEND_A_CLONE_CTRANSID,
			    le64_to_cpu(sctx->parent_root->root_item.ctransid));
	}

	ret = send_cmd(sctx);

tlv_put_failure:
out:
	btrfs_free_path(path);
	kfree(name);
	return ret;
}

static int send_truncate(struct send_ctx *sctx, u64 ino, u64 gen, u64 size)
{
	struct btrfs_fs_info *fs_info = sctx->send_root->fs_info;
	int ret = 0;
	struct fs_path *p;

	btrfs_debug(fs_info, "send_truncate %llu size=%llu", ino, size);

	p = fs_path_alloc();
	if (!p)
		return -ENOMEM;

	ret = begin_cmd(sctx, BTRFS_SEND_C_TRUNCATE);
	if (ret < 0)
		goto out;

	ret = get_cur_path(sctx, ino, gen, p);
	if (ret < 0)
		goto out;
	TLV_PUT_PATH(sctx, BTRFS_SEND_A_PATH, p);
	TLV_PUT_U64(sctx, BTRFS_SEND_A_SIZE, size);

	ret = send_cmd(sctx);

tlv_put_failure:
out:
	fs_path_free(p);
	return ret;
}

static int send_chmod(struct send_ctx *sctx, u64 ino, u64 gen, u64 mode)
{
	struct btrfs_fs_info *fs_info = sctx->send_root->fs_info;
	int ret = 0;
	struct fs_path *p;

	btrfs_debug(fs_info, "send_chmod %llu mode=%llu", ino, mode);

	p = fs_path_alloc();
	if (!p)
		return -ENOMEM;

	ret = begin_cmd(sctx, BTRFS_SEND_C_CHMOD);
	if (ret < 0)
		goto out;

	ret = get_cur_path(sctx, ino, gen, p);
	if (ret < 0)
		goto out;
	TLV_PUT_PATH(sctx, BTRFS_SEND_A_PATH, p);
	TLV_PUT_U64(sctx, BTRFS_SEND_A_MODE, mode & 07777);

	ret = send_cmd(sctx);

tlv_put_failure:
out:
	fs_path_free(p);
	return ret;
}

static int send_chown(struct send_ctx *sctx, u64 ino, u64 gen, u64 uid, u64 gid)
{
	struct btrfs_fs_info *fs_info = sctx->send_root->fs_info;
	int ret = 0;
	struct fs_path *p;

	btrfs_debug(fs_info, "send_chown %llu uid=%llu, gid=%llu",
		    ino, uid, gid);

	p = fs_path_alloc();
	if (!p)
		return -ENOMEM;

	ret = begin_cmd(sctx, BTRFS_SEND_C_CHOWN);
	if (ret < 0)
		goto out;

	ret = get_cur_path(sctx, ino, gen, p);
	if (ret < 0)
		goto out;
	TLV_PUT_PATH(sctx, BTRFS_SEND_A_PATH, p);
	TLV_PUT_U64(sctx, BTRFS_SEND_A_UID, uid);
	TLV_PUT_U64(sctx, BTRFS_SEND_A_GID, gid);

	ret = send_cmd(sctx);

tlv_put_failure:
out:
	fs_path_free(p);
	return ret;
}

static int send_utimes(struct send_ctx *sctx, u64 ino, u64 gen)
{
	struct btrfs_fs_info *fs_info = sctx->send_root->fs_info;
	int ret = 0;
	struct fs_path *p = NULL;
	struct btrfs_inode_item *ii;
	struct btrfs_path *path = NULL;
	struct extent_buffer *eb;
	struct btrfs_key key;
	int slot;

	btrfs_debug(fs_info, "send_utimes %llu", ino);

	p = fs_path_alloc();
	if (!p)
		return -ENOMEM;

	path = alloc_path_for_send();
	if (!path) {
		ret = -ENOMEM;
		goto out;
	}

	key.objectid = ino;
	key.type = BTRFS_INODE_ITEM_KEY;
	key.offset = 0;
	ret = btrfs_search_slot(NULL, sctx->send_root, &key, path, 0, 0);
	if (ret > 0)
		ret = -ENOENT;
	if (ret < 0)
		goto out;

	eb = path->nodes[0];
	slot = path->slots[0];
	ii = btrfs_item_ptr(eb, slot, struct btrfs_inode_item);

	ret = begin_cmd(sctx, BTRFS_SEND_C_UTIMES);
	if (ret < 0)
		goto out;

	ret = get_cur_path(sctx, ino, gen, p);
	if (ret < 0)
		goto out;
	TLV_PUT_PATH(sctx, BTRFS_SEND_A_PATH, p);
	TLV_PUT_BTRFS_TIMESPEC(sctx, BTRFS_SEND_A_ATIME, eb, &ii->atime);
	TLV_PUT_BTRFS_TIMESPEC(sctx, BTRFS_SEND_A_MTIME, eb, &ii->mtime);
	TLV_PUT_BTRFS_TIMESPEC(sctx, BTRFS_SEND_A_CTIME, eb, &ii->ctime);
	/* TODO Add otime support when the otime patches get into upstream */

	ret = send_cmd(sctx);

tlv_put_failure:
out:
	fs_path_free(p);
	btrfs_free_path(path);
	return ret;
}

/*
 * Sends a BTRFS_SEND_C_MKXXX or SYMLINK command to user space. We don't have
 * a valid path yet because we did not process the refs yet. So, the inode
 * is created as orphan.
 */
static int send_create_inode(struct send_ctx *sctx, u64 ino)
{
	struct btrfs_fs_info *fs_info = sctx->send_root->fs_info;
	int ret = 0;
	struct fs_path *p;
	int cmd;
	u64 gen;
	u64 mode;
	u64 rdev;

	btrfs_debug(fs_info, "send_create_inode %llu", ino);

	p = fs_path_alloc();
	if (!p)
		return -ENOMEM;

	if (ino != sctx->cur_ino) {
		ret = get_inode_info(sctx->send_root, ino, NULL, &gen, &mode,
				     NULL, NULL, &rdev);
		if (ret < 0)
			goto out;
	} else {
		gen = sctx->cur_inode_gen;
		mode = sctx->cur_inode_mode;
		rdev = sctx->cur_inode_rdev;
	}

	if (S_ISREG(mode)) {
		cmd = BTRFS_SEND_C_MKFILE;
	} else if (S_ISDIR(mode)) {
		cmd = BTRFS_SEND_C_MKDIR;
	} else if (S_ISLNK(mode)) {
		cmd = BTRFS_SEND_C_SYMLINK;
	} else if (S_ISCHR(mode) || S_ISBLK(mode)) {
		cmd = BTRFS_SEND_C_MKNOD;
	} else if (S_ISFIFO(mode)) {
		cmd = BTRFS_SEND_C_MKFIFO;
	} else if (S_ISSOCK(mode)) {
		cmd = BTRFS_SEND_C_MKSOCK;
	} else {
		btrfs_warn(sctx->send_root->fs_info, "unexpected inode type %o",
				(int)(mode & S_IFMT));
		ret = -EOPNOTSUPP;
		goto out;
	}

	ret = begin_cmd(sctx, cmd);
	if (ret < 0)
		goto out;

	ret = gen_unique_name(sctx, ino, gen, p);
	if (ret < 0)
		goto out;

	TLV_PUT_PATH(sctx, BTRFS_SEND_A_PATH, p);
	TLV_PUT_U64(sctx, BTRFS_SEND_A_INO, ino);

	if (S_ISLNK(mode)) {
		fs_path_reset(p);
		ret = read_symlink(sctx->send_root, ino, p);
		if (ret < 0)
			goto out;
		TLV_PUT_PATH(sctx, BTRFS_SEND_A_PATH_LINK, p);
	} else if (S_ISCHR(mode) || S_ISBLK(mode) ||
		   S_ISFIFO(mode) || S_ISSOCK(mode)) {
		TLV_PUT_U64(sctx, BTRFS_SEND_A_RDEV, new_encode_dev(rdev));
		TLV_PUT_U64(sctx, BTRFS_SEND_A_MODE, mode);
	}

	ret = send_cmd(sctx);
	if (ret < 0)
		goto out;


tlv_put_failure:
out:
	fs_path_free(p);
	return ret;
}

/*
 * We need some special handling for inodes that get processed before the parent
 * directory got created. See process_recorded_refs for details.
 * This function does the check if we already created the dir out of order.
 */
static int did_create_dir(struct send_ctx *sctx, u64 dir)
{
	int ret = 0;
	struct btrfs_path *path = NULL;
	struct btrfs_key key;
	struct btrfs_key found_key;
	struct btrfs_key di_key;
	struct extent_buffer *eb;
	struct btrfs_dir_item *di;
	int slot;

	path = alloc_path_for_send();
	if (!path) {
		ret = -ENOMEM;
		goto out;
	}

	key.objectid = dir;
	key.type = BTRFS_DIR_INDEX_KEY;
	key.offset = 0;
	ret = btrfs_search_slot(NULL, sctx->send_root, &key, path, 0, 0);
	if (ret < 0)
		goto out;

	while (1) {
		eb = path->nodes[0];
		slot = path->slots[0];
		if (slot >= btrfs_header_nritems(eb)) {
			ret = btrfs_next_leaf(sctx->send_root, path);
			if (ret < 0) {
				goto out;
			} else if (ret > 0) {
				ret = 0;
				break;
			}
			continue;
		}

		btrfs_item_key_to_cpu(eb, &found_key, slot);
		if (found_key.objectid != key.objectid ||
		    found_key.type != key.type) {
			ret = 0;
			goto out;
		}

		di = btrfs_item_ptr(eb, slot, struct btrfs_dir_item);
		btrfs_dir_item_key_to_cpu(eb, di, &di_key);

		if (di_key.type != BTRFS_ROOT_ITEM_KEY &&
		    di_key.objectid < sctx->send_progress) {
			ret = 1;
			goto out;
		}

		path->slots[0]++;
	}

out:
	btrfs_free_path(path);
	return ret;
}

/*
 * Only creates the inode if it is:
 * 1. Not a directory
 * 2. Or a directory which was not created already due to out of order
 *    directories. See did_create_dir and process_recorded_refs for details.
 */
static int send_create_inode_if_needed(struct send_ctx *sctx)
{
	int ret;

	if (S_ISDIR(sctx->cur_inode_mode)) {
		ret = did_create_dir(sctx, sctx->cur_ino);
		if (ret < 0)
			goto out;
		if (ret) {
			ret = 0;
			goto out;
		}
	}

	ret = send_create_inode(sctx, sctx->cur_ino);
	if (ret < 0)
		goto out;

out:
	return ret;
}

struct recorded_ref {
	struct list_head list;
	char *name;
	struct fs_path *full_path;
	u64 dir;
	u64 dir_gen;
	int name_len;
};

static void set_ref_path(struct recorded_ref *ref, struct fs_path *path)
{
	ref->full_path = path;
	ref->name = (char *)kbasename(ref->full_path->start);
	ref->name_len = ref->full_path->end - ref->name;
}

/*
 * We need to process new refs before deleted refs, but compare_tree gives us
 * everything mixed. So we first record all refs and later process them.
 * This function is a helper to record one ref.
 */
static int __record_ref(struct list_head *head, u64 dir,
		      u64 dir_gen, struct fs_path *path)
{
	struct recorded_ref *ref;

	ref = kmalloc(sizeof(*ref), GFP_KERNEL);
	if (!ref)
		return -ENOMEM;

	ref->dir = dir;
	ref->dir_gen = dir_gen;
	set_ref_path(ref, path);
	list_add_tail(&ref->list, head);
	return 0;
}

static int dup_ref(struct recorded_ref *ref, struct list_head *list)
{
	struct recorded_ref *new;

	new = kmalloc(sizeof(*ref), GFP_KERNEL);
	if (!new)
		return -ENOMEM;

	new->dir = ref->dir;
	new->dir_gen = ref->dir_gen;
	new->full_path = NULL;
	INIT_LIST_HEAD(&new->list);
	list_add_tail(&new->list, list);
	return 0;
}

static void __free_recorded_refs(struct list_head *head)
{
	struct recorded_ref *cur;

	while (!list_empty(head)) {
		cur = list_entry(head->next, struct recorded_ref, list);
		fs_path_free(cur->full_path);
		list_del(&cur->list);
		kfree(cur);
	}
}

static void free_recorded_refs(struct send_ctx *sctx)
{
	__free_recorded_refs(&sctx->new_refs);
	__free_recorded_refs(&sctx->deleted_refs);
}

/*
 * Renames/moves a file/dir to its orphan name. Used when the first
 * ref of an unprocessed inode gets overwritten and for all non empty
 * directories.
 */
static int orphanize_inode(struct send_ctx *sctx, u64 ino, u64 gen,
			  struct fs_path *path)
{
	int ret;
	struct fs_path *orphan;

	orphan = fs_path_alloc();
	if (!orphan)
		return -ENOMEM;

	ret = gen_unique_name(sctx, ino, gen, orphan);
	if (ret < 0)
		goto out;

	ret = send_rename(sctx, path, orphan);

out:
	fs_path_free(orphan);
	return ret;
}

static struct orphan_dir_info *
add_orphan_dir_info(struct send_ctx *sctx, u64 dir_ino)
{
	struct rb_node **p = &sctx->orphan_dirs.rb_node;
	struct rb_node *parent = NULL;
	struct orphan_dir_info *entry, *odi;

	odi = kmalloc(sizeof(*odi), GFP_KERNEL);
	if (!odi)
		return ERR_PTR(-ENOMEM);
	odi->ino = dir_ino;
	odi->gen = 0;

	while (*p) {
		parent = *p;
		entry = rb_entry(parent, struct orphan_dir_info, node);
		if (dir_ino < entry->ino) {
			p = &(*p)->rb_left;
		} else if (dir_ino > entry->ino) {
			p = &(*p)->rb_right;
		} else {
			kfree(odi);
			return entry;
		}
	}

	rb_link_node(&odi->node, parent, p);
	rb_insert_color(&odi->node, &sctx->orphan_dirs);
	return odi;
}

static struct orphan_dir_info *
get_orphan_dir_info(struct send_ctx *sctx, u64 dir_ino)
{
	struct rb_node *n = sctx->orphan_dirs.rb_node;
	struct orphan_dir_info *entry;

	while (n) {
		entry = rb_entry(n, struct orphan_dir_info, node);
		if (dir_ino < entry->ino)
			n = n->rb_left;
		else if (dir_ino > entry->ino)
			n = n->rb_right;
		else
			return entry;
	}
	return NULL;
}

static int is_waiting_for_rm(struct send_ctx *sctx, u64 dir_ino)
{
	struct orphan_dir_info *odi = get_orphan_dir_info(sctx, dir_ino);

	return odi != NULL;
}

static void free_orphan_dir_info(struct send_ctx *sctx,
				 struct orphan_dir_info *odi)
{
	if (!odi)
		return;
	rb_erase(&odi->node, &sctx->orphan_dirs);
	kfree(odi);
}

/*
 * Returns 1 if a directory can be removed at this point in time.
 * We check this by iterating all dir items and checking if the inode behind
 * the dir item was already processed.
 */
static int can_rmdir(struct send_ctx *sctx, u64 dir, u64 dir_gen,
		     u64 send_progress)
{
	int ret = 0;
	struct btrfs_root *root = sctx->parent_root;
	struct btrfs_path *path;
	struct btrfs_key key;
	struct btrfs_key found_key;
	struct btrfs_key loc;
	struct btrfs_dir_item *di;

	/*
	 * Don't try to rmdir the top/root subvolume dir.
	 */
	if (dir == BTRFS_FIRST_FREE_OBJECTID)
		return 0;

	path = alloc_path_for_send();
	if (!path)
		return -ENOMEM;

	key.objectid = dir;
	key.type = BTRFS_DIR_INDEX_KEY;
	key.offset = 0;
	ret = btrfs_search_slot(NULL, root, &key, path, 0, 0);
	if (ret < 0)
		goto out;

	while (1) {
		struct waiting_dir_move *dm;

		if (path->slots[0] >= btrfs_header_nritems(path->nodes[0])) {
			ret = btrfs_next_leaf(root, path);
			if (ret < 0)
				goto out;
			else if (ret > 0)
				break;
			continue;
		}
		btrfs_item_key_to_cpu(path->nodes[0], &found_key,
				      path->slots[0]);
		if (found_key.objectid != key.objectid ||
		    found_key.type != key.type)
			break;

		di = btrfs_item_ptr(path->nodes[0], path->slots[0],
				struct btrfs_dir_item);
		btrfs_dir_item_key_to_cpu(path->nodes[0], di, &loc);

		dm = get_waiting_dir_move(sctx, loc.objectid);
		if (dm) {
			struct orphan_dir_info *odi;

			odi = add_orphan_dir_info(sctx, dir);
			if (IS_ERR(odi)) {
				ret = PTR_ERR(odi);
				goto out;
			}
			odi->gen = dir_gen;
			dm->rmdir_ino = dir;
			ret = 0;
			goto out;
		}

		if (loc.objectid > send_progress) {
			struct orphan_dir_info *odi;

			odi = get_orphan_dir_info(sctx, dir);
			free_orphan_dir_info(sctx, odi);
			ret = 0;
			goto out;
		}

		path->slots[0]++;
	}

	ret = 1;

out:
	btrfs_free_path(path);
	return ret;
}

static int is_waiting_for_move(struct send_ctx *sctx, u64 ino)
{
	struct waiting_dir_move *entry = get_waiting_dir_move(sctx, ino);

	return entry != NULL;
}

static int add_waiting_dir_move(struct send_ctx *sctx, u64 ino, bool orphanized)
{
	struct rb_node **p = &sctx->waiting_dir_moves.rb_node;
	struct rb_node *parent = NULL;
	struct waiting_dir_move *entry, *dm;

	dm = kmalloc(sizeof(*dm), GFP_KERNEL);
	if (!dm)
		return -ENOMEM;
	dm->ino = ino;
	dm->rmdir_ino = 0;
	dm->orphanized = orphanized;

	while (*p) {
		parent = *p;
		entry = rb_entry(parent, struct waiting_dir_move, node);
		if (ino < entry->ino) {
			p = &(*p)->rb_left;
		} else if (ino > entry->ino) {
			p = &(*p)->rb_right;
		} else {
			kfree(dm);
			return -EEXIST;
		}
	}

	rb_link_node(&dm->node, parent, p);
	rb_insert_color(&dm->node, &sctx->waiting_dir_moves);
	return 0;
}

static struct waiting_dir_move *
get_waiting_dir_move(struct send_ctx *sctx, u64 ino)
{
	struct rb_node *n = sctx->waiting_dir_moves.rb_node;
	struct waiting_dir_move *entry;

	while (n) {
		entry = rb_entry(n, struct waiting_dir_move, node);
		if (ino < entry->ino)
			n = n->rb_left;
		else if (ino > entry->ino)
			n = n->rb_right;
		else
			return entry;
	}
	return NULL;
}

static void free_waiting_dir_move(struct send_ctx *sctx,
				  struct waiting_dir_move *dm)
{
	if (!dm)
		return;
	rb_erase(&dm->node, &sctx->waiting_dir_moves);
	kfree(dm);
}

static int add_pending_dir_move(struct send_ctx *sctx,
				u64 ino,
				u64 ino_gen,
				u64 parent_ino,
				struct list_head *new_refs,
				struct list_head *deleted_refs,
				const bool is_orphan)
{
	struct rb_node **p = &sctx->pending_dir_moves.rb_node;
	struct rb_node *parent = NULL;
	struct pending_dir_move *entry = NULL, *pm;
	struct recorded_ref *cur;
	int exists = 0;
	int ret;

	pm = kmalloc(sizeof(*pm), GFP_KERNEL);
	if (!pm)
		return -ENOMEM;
	pm->parent_ino = parent_ino;
	pm->ino = ino;
	pm->gen = ino_gen;
	INIT_LIST_HEAD(&pm->list);
	INIT_LIST_HEAD(&pm->update_refs);
	RB_CLEAR_NODE(&pm->node);

	while (*p) {
		parent = *p;
		entry = rb_entry(parent, struct pending_dir_move, node);
		if (parent_ino < entry->parent_ino) {
			p = &(*p)->rb_left;
		} else if (parent_ino > entry->parent_ino) {
			p = &(*p)->rb_right;
		} else {
			exists = 1;
			break;
		}
	}

	list_for_each_entry(cur, deleted_refs, list) {
		ret = dup_ref(cur, &pm->update_refs);
		if (ret < 0)
			goto out;
	}
	list_for_each_entry(cur, new_refs, list) {
		ret = dup_ref(cur, &pm->update_refs);
		if (ret < 0)
			goto out;
	}

	ret = add_waiting_dir_move(sctx, pm->ino, is_orphan);
	if (ret)
		goto out;

	if (exists) {
		list_add_tail(&pm->list, &entry->list);
	} else {
		rb_link_node(&pm->node, parent, p);
		rb_insert_color(&pm->node, &sctx->pending_dir_moves);
	}
	ret = 0;
out:
	if (ret) {
		__free_recorded_refs(&pm->update_refs);
		kfree(pm);
	}
	return ret;
}

static struct pending_dir_move *get_pending_dir_moves(struct send_ctx *sctx,
						      u64 parent_ino)
{
	struct rb_node *n = sctx->pending_dir_moves.rb_node;
	struct pending_dir_move *entry;

	while (n) {
		entry = rb_entry(n, struct pending_dir_move, node);
		if (parent_ino < entry->parent_ino)
			n = n->rb_left;
		else if (parent_ino > entry->parent_ino)
			n = n->rb_right;
		else
			return entry;
	}
	return NULL;
}

static int path_loop(struct send_ctx *sctx, struct fs_path *name,
		     u64 ino, u64 gen, u64 *ancestor_ino)
{
	int ret = 0;
	u64 parent_inode = 0;
	u64 parent_gen = 0;
	u64 start_ino = ino;

	*ancestor_ino = 0;
	while (ino != BTRFS_FIRST_FREE_OBJECTID) {
		fs_path_reset(name);

		if (is_waiting_for_rm(sctx, ino))
			break;
		if (is_waiting_for_move(sctx, ino)) {
			if (*ancestor_ino == 0)
				*ancestor_ino = ino;
			ret = get_first_ref(sctx->parent_root, ino,
					    &parent_inode, &parent_gen, name);
		} else {
			ret = __get_cur_name_and_parent(sctx, ino, gen,
							&parent_inode,
							&parent_gen, name);
			if (ret > 0) {
				ret = 0;
				break;
			}
		}
		if (ret < 0)
			break;
		if (parent_inode == start_ino) {
			ret = 1;
			if (*ancestor_ino == 0)
				*ancestor_ino = ino;
			break;
		}
		ino = parent_inode;
		gen = parent_gen;
	}
	return ret;
}

static int apply_dir_move(struct send_ctx *sctx, struct pending_dir_move *pm)
{
	struct fs_path *from_path = NULL;
	struct fs_path *to_path = NULL;
	struct fs_path *name = NULL;
	u64 orig_progress = sctx->send_progress;
	struct recorded_ref *cur;
	u64 parent_ino, parent_gen;
	struct waiting_dir_move *dm = NULL;
	u64 rmdir_ino = 0;
	u64 ancestor;
	bool is_orphan;
	int ret;

	name = fs_path_alloc();
	from_path = fs_path_alloc();
	if (!name || !from_path) {
		ret = -ENOMEM;
		goto out;
	}

	dm = get_waiting_dir_move(sctx, pm->ino);
	ASSERT(dm);
	rmdir_ino = dm->rmdir_ino;
	is_orphan = dm->orphanized;
	free_waiting_dir_move(sctx, dm);

	if (is_orphan) {
		ret = gen_unique_name(sctx, pm->ino,
				      pm->gen, from_path);
	} else {
		ret = get_first_ref(sctx->parent_root, pm->ino,
				    &parent_ino, &parent_gen, name);
		if (ret < 0)
			goto out;
		ret = get_cur_path(sctx, parent_ino, parent_gen,
				   from_path);
		if (ret < 0)
			goto out;
		ret = fs_path_add_path(from_path, name);
	}
	if (ret < 0)
		goto out;

	sctx->send_progress = sctx->cur_ino + 1;
	ret = path_loop(sctx, name, pm->ino, pm->gen, &ancestor);
	if (ret < 0)
		goto out;
	if (ret) {
		LIST_HEAD(deleted_refs);
		ASSERT(ancestor > BTRFS_FIRST_FREE_OBJECTID);
		ret = add_pending_dir_move(sctx, pm->ino, pm->gen, ancestor,
					   &pm->update_refs, &deleted_refs,
					   is_orphan);
		if (ret < 0)
			goto out;
		if (rmdir_ino) {
			dm = get_waiting_dir_move(sctx, pm->ino);
			ASSERT(dm);
			dm->rmdir_ino = rmdir_ino;
		}
		goto out;
	}
	fs_path_reset(name);
	to_path = name;
	name = NULL;
	ret = get_cur_path(sctx, pm->ino, pm->gen, to_path);
	if (ret < 0)
		goto out;

	ret = send_rename(sctx, from_path, to_path);
	if (ret < 0)
		goto out;

	if (rmdir_ino) {
		struct orphan_dir_info *odi;

		odi = get_orphan_dir_info(sctx, rmdir_ino);
		if (!odi) {
			/* already deleted */
			goto finish;
		}
		ret = can_rmdir(sctx, rmdir_ino, odi->gen, sctx->cur_ino);
		if (ret < 0)
			goto out;
		if (!ret)
			goto finish;

		name = fs_path_alloc();
		if (!name) {
			ret = -ENOMEM;
			goto out;
		}
		ret = get_cur_path(sctx, rmdir_ino, odi->gen, name);
		if (ret < 0)
			goto out;
		ret = send_rmdir(sctx, name);
		if (ret < 0)
			goto out;
		free_orphan_dir_info(sctx, odi);
	}

finish:
	ret = send_utimes(sctx, pm->ino, pm->gen);
	if (ret < 0)
		goto out;

	/*
	 * After rename/move, need to update the utimes of both new parent(s)
	 * and old parent(s).
	 */
	list_for_each_entry(cur, &pm->update_refs, list) {
		/*
		 * The parent inode might have been deleted in the send snapshot
		 */
		ret = get_inode_info(sctx->send_root, cur->dir, NULL,
				     NULL, NULL, NULL, NULL, NULL);
		if (ret == -ENOENT) {
			ret = 0;
			continue;
		}
		if (ret < 0)
			goto out;

		ret = send_utimes(sctx, cur->dir, cur->dir_gen);
		if (ret < 0)
			goto out;
	}

out:
	fs_path_free(name);
	fs_path_free(from_path);
	fs_path_free(to_path);
	sctx->send_progress = orig_progress;

	return ret;
}

static void free_pending_move(struct send_ctx *sctx, struct pending_dir_move *m)
{
	if (!list_empty(&m->list))
		list_del(&m->list);
	if (!RB_EMPTY_NODE(&m->node))
		rb_erase(&m->node, &sctx->pending_dir_moves);
	__free_recorded_refs(&m->update_refs);
	kfree(m);
}

static void tail_append_pending_moves(struct pending_dir_move *moves,
				      struct list_head *stack)
{
	if (list_empty(&moves->list)) {
		list_add_tail(&moves->list, stack);
	} else {
		LIST_HEAD(list);
		list_splice_init(&moves->list, &list);
		list_add_tail(&moves->list, stack);
		list_splice_tail(&list, stack);
	}
}

static int apply_children_dir_moves(struct send_ctx *sctx)
{
	struct pending_dir_move *pm;
	struct list_head stack;
	u64 parent_ino = sctx->cur_ino;
	int ret = 0;

	pm = get_pending_dir_moves(sctx, parent_ino);
	if (!pm)
		return 0;

	INIT_LIST_HEAD(&stack);
	tail_append_pending_moves(pm, &stack);

	while (!list_empty(&stack)) {
		pm = list_first_entry(&stack, struct pending_dir_move, list);
		parent_ino = pm->ino;
		ret = apply_dir_move(sctx, pm);
		free_pending_move(sctx, pm);
		if (ret)
			goto out;
		pm = get_pending_dir_moves(sctx, parent_ino);
		if (pm)
			tail_append_pending_moves(pm, &stack);
	}
	return 0;

out:
	while (!list_empty(&stack)) {
		pm = list_first_entry(&stack, struct pending_dir_move, list);
		free_pending_move(sctx, pm);
	}
	return ret;
}

/*
 * We might need to delay a directory rename even when no ancestor directory
 * (in the send root) with a higher inode number than ours (sctx->cur_ino) was
 * renamed. This happens when we rename a directory to the old name (the name
 * in the parent root) of some other unrelated directory that got its rename
 * delayed due to some ancestor with higher number that got renamed.
 *
 * Example:
 *
 * Parent snapshot:
 * .                                       (ino 256)
 * |---- a/                                (ino 257)
 * |     |---- file                        (ino 260)
 * |
 * |---- b/                                (ino 258)
 * |---- c/                                (ino 259)
 *
 * Send snapshot:
 * .                                       (ino 256)
 * |---- a/                                (ino 258)
 * |---- x/                                (ino 259)
 *       |---- y/                          (ino 257)
 *             |----- file                 (ino 260)
 *
 * Here we can not rename 258 from 'b' to 'a' without the rename of inode 257
 * from 'a' to 'x/y' happening first, which in turn depends on the rename of
 * inode 259 from 'c' to 'x'. So the order of rename commands the send stream
 * must issue is:
 *
 * 1 - rename 259 from 'c' to 'x'
 * 2 - rename 257 from 'a' to 'x/y'
 * 3 - rename 258 from 'b' to 'a'
 *
 * Returns 1 if the rename of sctx->cur_ino needs to be delayed, 0 if it can
 * be done right away and < 0 on error.
 */
static int wait_for_dest_dir_move(struct send_ctx *sctx,
				  struct recorded_ref *parent_ref,
				  const bool is_orphan)
{
	struct btrfs_fs_info *fs_info = sctx->parent_root->fs_info;
	struct btrfs_path *path;
	struct btrfs_key key;
	struct btrfs_key di_key;
	struct btrfs_dir_item *di;
	u64 left_gen;
	u64 right_gen;
	int ret = 0;
	struct waiting_dir_move *wdm;

	if (RB_EMPTY_ROOT(&sctx->waiting_dir_moves))
		return 0;

	path = alloc_path_for_send();
	if (!path)
		return -ENOMEM;

	key.objectid = parent_ref->dir;
	key.type = BTRFS_DIR_ITEM_KEY;
	key.offset = btrfs_name_hash(parent_ref->name, parent_ref->name_len);

	ret = btrfs_search_slot(NULL, sctx->parent_root, &key, path, 0, 0);
	if (ret < 0) {
		goto out;
	} else if (ret > 0) {
		ret = 0;
		goto out;
	}

	di = btrfs_match_dir_item_name(fs_info, path, parent_ref->name,
				       parent_ref->name_len);
	if (!di) {
		ret = 0;
		goto out;
	}
	/*
	 * di_key.objectid has the number of the inode that has a dentry in the
	 * parent directory with the same name that sctx->cur_ino is being
	 * renamed to. We need to check if that inode is in the send root as
	 * well and if it is currently marked as an inode with a pending rename,
	 * if it is, we need to delay the rename of sctx->cur_ino as well, so
	 * that it happens after that other inode is renamed.
	 */
	btrfs_dir_item_key_to_cpu(path->nodes[0], di, &di_key);
	if (di_key.type != BTRFS_INODE_ITEM_KEY) {
		ret = 0;
		goto out;
	}

	ret = get_inode_info(sctx->parent_root, di_key.objectid, NULL,
			     &left_gen, NULL, NULL, NULL, NULL);
	if (ret < 0)
		goto out;
	ret = get_inode_info(sctx->send_root, di_key.objectid, NULL,
			     &right_gen, NULL, NULL, NULL, NULL);
	if (ret < 0) {
		if (ret == -ENOENT)
			ret = 0;
		goto out;
	}

	/* Different inode, no need to delay the rename of sctx->cur_ino */
	if (right_gen != left_gen) {
		ret = 0;
		goto out;
	}

	wdm = get_waiting_dir_move(sctx, di_key.objectid);
	if (wdm && !wdm->orphanized) {
		ret = add_pending_dir_move(sctx,
					   sctx->cur_ino,
					   sctx->cur_inode_gen,
					   di_key.objectid,
					   &sctx->new_refs,
					   &sctx->deleted_refs,
					   is_orphan);
		if (!ret)
			ret = 1;
	}
out:
	btrfs_free_path(path);
	return ret;
}

/*
 * Check if ino ino1 is an ancestor of inode ino2 in the given root.
 * Return 1 if true, 0 if false and < 0 on error.
 */
static int is_ancestor(struct btrfs_root *root,
		       const u64 ino1,
		       const u64 ino1_gen,
		       const u64 ino2,
		       struct fs_path *fs_path)
{
	u64 ino = ino2;
	bool free_path = false;
	int ret = 0;

	if (!fs_path) {
		fs_path = fs_path_alloc();
		if (!fs_path)
			return -ENOMEM;
		free_path = true;
	}

	while (ino > BTRFS_FIRST_FREE_OBJECTID) {
		u64 parent;
		u64 parent_gen;

		fs_path_reset(fs_path);
		ret = get_first_ref(root, ino, &parent, &parent_gen, fs_path);
		if (ret < 0) {
			if (ret == -ENOENT && ino == ino2)
				ret = 0;
			goto out;
		}
		if (parent == ino1) {
			ret = parent_gen == ino1_gen ? 1 : 0;
			goto out;
		}
		ino = parent;
	}
 out:
	if (free_path)
		fs_path_free(fs_path);
	return ret;
}

static int wait_for_parent_move(struct send_ctx *sctx,
				struct recorded_ref *parent_ref,
				const bool is_orphan)
{
	int ret = 0;
	u64 ino = parent_ref->dir;
	u64 ino_gen = parent_ref->dir_gen;
	u64 parent_ino_before, parent_ino_after;
	struct fs_path *path_before = NULL;
	struct fs_path *path_after = NULL;
	int len1, len2;

	path_after = fs_path_alloc();
	path_before = fs_path_alloc();
	if (!path_after || !path_before) {
		ret = -ENOMEM;
		goto out;
	}

	/*
	 * Our current directory inode may not yet be renamed/moved because some
	 * ancestor (immediate or not) has to be renamed/moved first. So find if
	 * such ancestor exists and make sure our own rename/move happens after
	 * that ancestor is processed to avoid path build infinite loops (done
	 * at get_cur_path()).
	 */
	while (ino > BTRFS_FIRST_FREE_OBJECTID) {
		u64 parent_ino_after_gen;

		if (is_waiting_for_move(sctx, ino)) {
			/*
			 * If the current inode is an ancestor of ino in the
			 * parent root, we need to delay the rename of the
			 * current inode, otherwise don't delayed the rename
			 * because we can end up with a circular dependency
			 * of renames, resulting in some directories never
			 * getting the respective rename operations issued in
			 * the send stream or getting into infinite path build
			 * loops.
			 */
			ret = is_ancestor(sctx->parent_root,
					  sctx->cur_ino, sctx->cur_inode_gen,
					  ino, path_before);
			if (ret)
				break;
		}

		fs_path_reset(path_before);
		fs_path_reset(path_after);

		ret = get_first_ref(sctx->send_root, ino, &parent_ino_after,
				    &parent_ino_after_gen, path_after);
		if (ret < 0)
			goto out;
		ret = get_first_ref(sctx->parent_root, ino, &parent_ino_before,
				    NULL, path_before);
		if (ret < 0 && ret != -ENOENT) {
			goto out;
		} else if (ret == -ENOENT) {
			ret = 0;
			break;
		}

		len1 = fs_path_len(path_before);
		len2 = fs_path_len(path_after);
		if (ino > sctx->cur_ino &&
		    (parent_ino_before != parent_ino_after || len1 != len2 ||
		     memcmp(path_before->start, path_after->start, len1))) {
			u64 parent_ino_gen;

			ret = get_inode_info(sctx->parent_root, ino, NULL,
					     &parent_ino_gen, NULL, NULL, NULL,
					     NULL);
			if (ret < 0)
				goto out;
			if (ino_gen == parent_ino_gen) {
				ret = 1;
				break;
			}
		}
		ino = parent_ino_after;
		ino_gen = parent_ino_after_gen;
	}

out:
	fs_path_free(path_before);
	fs_path_free(path_after);

	if (ret == 1) {
		ret = add_pending_dir_move(sctx,
					   sctx->cur_ino,
					   sctx->cur_inode_gen,
					   ino,
					   &sctx->new_refs,
					   &sctx->deleted_refs,
					   is_orphan);
		if (!ret)
			ret = 1;
	}

	return ret;
}

static int update_ref_path(struct send_ctx *sctx, struct recorded_ref *ref)
{
	int ret;
	struct fs_path *new_path;

	/*
	 * Our reference's name member points to its full_path member string, so
	 * we use here a new path.
	 */
	new_path = fs_path_alloc();
	if (!new_path)
		return -ENOMEM;

	ret = get_cur_path(sctx, ref->dir, ref->dir_gen, new_path);
	if (ret < 0) {
		fs_path_free(new_path);
		return ret;
	}
	ret = fs_path_add(new_path, ref->name, ref->name_len);
	if (ret < 0) {
		fs_path_free(new_path);
		return ret;
	}

	fs_path_free(ref->full_path);
	set_ref_path(ref, new_path);

	return 0;
}

/*
 * This does all the move/link/unlink/rmdir magic.
 */
static int process_recorded_refs(struct send_ctx *sctx, int *pending_move)
{
	struct btrfs_fs_info *fs_info = sctx->send_root->fs_info;
	int ret = 0;
	struct recorded_ref *cur;
	struct recorded_ref *cur2;
	struct list_head check_dirs;
	struct fs_path *valid_path = NULL;
	u64 ow_inode = 0;
	u64 ow_gen;
	u64 ow_mode;
	int did_overwrite = 0;
	int is_orphan = 0;
	u64 last_dir_ino_rm = 0;
	bool can_rename = true;
	bool orphanized_dir = false;
	bool orphanized_ancestor = false;

	btrfs_debug(fs_info, "process_recorded_refs %llu", sctx->cur_ino);

	/*
	 * This should never happen as the root dir always has the same ref
	 * which is always '..'
	 */
	BUG_ON(sctx->cur_ino <= BTRFS_FIRST_FREE_OBJECTID);
	INIT_LIST_HEAD(&check_dirs);

	valid_path = fs_path_alloc();
	if (!valid_path) {
		ret = -ENOMEM;
		goto out;
	}

	/*
	 * First, check if the first ref of the current inode was overwritten
	 * before. If yes, we know that the current inode was already orphanized
	 * and thus use the orphan name. If not, we can use get_cur_path to
	 * get the path of the first ref as it would like while receiving at
	 * this point in time.
	 * New inodes are always orphan at the beginning, so force to use the
	 * orphan name in this case.
	 * The first ref is stored in valid_path and will be updated if it
	 * gets moved around.
	 */
	if (!sctx->cur_inode_new) {
		ret = did_overwrite_first_ref(sctx, sctx->cur_ino,
				sctx->cur_inode_gen);
		if (ret < 0)
			goto out;
		if (ret)
			did_overwrite = 1;
	}
	if (sctx->cur_inode_new || did_overwrite) {
		ret = gen_unique_name(sctx, sctx->cur_ino,
				sctx->cur_inode_gen, valid_path);
		if (ret < 0)
			goto out;
		is_orphan = 1;
	} else {
		ret = get_cur_path(sctx, sctx->cur_ino, sctx->cur_inode_gen,
				valid_path);
		if (ret < 0)
			goto out;
	}

	list_for_each_entry(cur, &sctx->new_refs, list) {
		/*
		 * We may have refs where the parent directory does not exist
		 * yet. This happens if the parent directories inum is higher
		 * the the current inum. To handle this case, we create the
		 * parent directory out of order. But we need to check if this
		 * did already happen before due to other refs in the same dir.
		 */
		ret = get_cur_inode_state(sctx, cur->dir, cur->dir_gen);
		if (ret < 0)
			goto out;
		if (ret == inode_state_will_create) {
			ret = 0;
			/*
			 * First check if any of the current inodes refs did
			 * already create the dir.
			 */
			list_for_each_entry(cur2, &sctx->new_refs, list) {
				if (cur == cur2)
					break;
				if (cur2->dir == cur->dir) {
					ret = 1;
					break;
				}
			}

			/*
			 * If that did not happen, check if a previous inode
			 * did already create the dir.
			 */
			if (!ret)
				ret = did_create_dir(sctx, cur->dir);
			if (ret < 0)
				goto out;
			if (!ret) {
				ret = send_create_inode(sctx, cur->dir);
				if (ret < 0)
					goto out;
			}
		}

		/*
		 * Check if this new ref would overwrite the first ref of
		 * another unprocessed inode. If yes, orphanize the
		 * overwritten inode. If we find an overwritten ref that is
		 * not the first ref, simply unlink it.
		 */
		ret = will_overwrite_ref(sctx, cur->dir, cur->dir_gen,
				cur->name, cur->name_len,
				&ow_inode, &ow_gen, &ow_mode);
		if (ret < 0)
			goto out;
		if (ret) {
			ret = is_first_ref(sctx->parent_root,
					   ow_inode, cur->dir, cur->name,
					   cur->name_len);
			if (ret < 0)
				goto out;
			if (ret) {
				struct name_cache_entry *nce;
				struct waiting_dir_move *wdm;

				ret = orphanize_inode(sctx, ow_inode, ow_gen,
						cur->full_path);
				if (ret < 0)
					goto out;
				if (S_ISDIR(ow_mode))
					orphanized_dir = true;

				/*
				 * If ow_inode has its rename operation delayed
				 * make sure that its orphanized name is used in
				 * the source path when performing its rename
				 * operation.
				 */
				if (is_waiting_for_move(sctx, ow_inode)) {
					wdm = get_waiting_dir_move(sctx,
								   ow_inode);
					ASSERT(wdm);
					wdm->orphanized = true;
				}

				/*
				 * Make sure we clear our orphanized inode's
				 * name from the name cache. This is because the
				 * inode ow_inode might be an ancestor of some
				 * other inode that will be orphanized as well
				 * later and has an inode number greater than
				 * sctx->send_progress. We need to prevent
				 * future name lookups from using the old name
				 * and get instead the orphan name.
				 */
				nce = name_cache_search(sctx, ow_inode, ow_gen);
				if (nce) {
					name_cache_delete(sctx, nce);
					kfree(nce);
				}

				/*
				 * ow_inode might currently be an ancestor of
				 * cur_ino, therefore compute valid_path (the
				 * current path of cur_ino) again because it
				 * might contain the pre-orphanization name of
				 * ow_inode, which is no longer valid.
				 */
				ret = is_ancestor(sctx->parent_root,
						  ow_inode, ow_gen,
						  sctx->cur_ino, NULL);
				if (ret > 0) {
					orphanized_ancestor = true;
					fs_path_reset(valid_path);
					ret = get_cur_path(sctx, sctx->cur_ino,
							   sctx->cur_inode_gen,
							   valid_path);
				}
				if (ret < 0)
					goto out;
			} else {
				ret = send_unlink(sctx, cur->full_path);
				if (ret < 0)
					goto out;
			}
		}

		if (S_ISDIR(sctx->cur_inode_mode) && sctx->parent_root) {
			ret = wait_for_dest_dir_move(sctx, cur, is_orphan);
			if (ret < 0)
				goto out;
			if (ret == 1) {
				can_rename = false;
				*pending_move = 1;
			}
		}

		if (S_ISDIR(sctx->cur_inode_mode) && sctx->parent_root &&
		    can_rename) {
			ret = wait_for_parent_move(sctx, cur, is_orphan);
			if (ret < 0)
				goto out;
			if (ret == 1) {
				can_rename = false;
				*pending_move = 1;
			}
		}

		/*
		 * link/move the ref to the new place. If we have an orphan
		 * inode, move it and update valid_path. If not, link or move
		 * it depending on the inode mode.
		 */
		if (is_orphan && can_rename) {
			ret = send_rename(sctx, valid_path, cur->full_path);
			if (ret < 0)
				goto out;
			is_orphan = 0;
			ret = fs_path_copy(valid_path, cur->full_path);
			if (ret < 0)
				goto out;
		} else if (can_rename) {
			if (S_ISDIR(sctx->cur_inode_mode)) {
				/*
				 * Dirs can't be linked, so move it. For moved
				 * dirs, we always have one new and one deleted
				 * ref. The deleted ref is ignored later.
				 */
				ret = send_rename(sctx, valid_path,
						  cur->full_path);
				if (!ret)
					ret = fs_path_copy(valid_path,
							   cur->full_path);
				if (ret < 0)
					goto out;
			} else {
				/*
				 * We might have previously orphanized an inode
				 * which is an ancestor of our current inode,
				 * so our reference's full path, which was
				 * computed before any such orphanizations, must
				 * be updated.
				 */
				if (orphanized_dir) {
					ret = update_ref_path(sctx, cur);
					if (ret < 0)
						goto out;
				}
				ret = send_link(sctx, cur->full_path,
						valid_path);
				if (ret < 0)
					goto out;
			}
		}
		ret = dup_ref(cur, &check_dirs);
		if (ret < 0)
			goto out;
	}

	if (S_ISDIR(sctx->cur_inode_mode) && sctx->cur_inode_deleted) {
		/*
		 * Check if we can already rmdir the directory. If not,
		 * orphanize it. For every dir item inside that gets deleted
		 * later, we do this check again and rmdir it then if possible.
		 * See the use of check_dirs for more details.
		 */
		ret = can_rmdir(sctx, sctx->cur_ino, sctx->cur_inode_gen,
				sctx->cur_ino);
		if (ret < 0)
			goto out;
		if (ret) {
			ret = send_rmdir(sctx, valid_path);
			if (ret < 0)
				goto out;
		} else if (!is_orphan) {
			ret = orphanize_inode(sctx, sctx->cur_ino,
					sctx->cur_inode_gen, valid_path);
			if (ret < 0)
				goto out;
			is_orphan = 1;
		}

		list_for_each_entry(cur, &sctx->deleted_refs, list) {
			ret = dup_ref(cur, &check_dirs);
			if (ret < 0)
				goto out;
		}
	} else if (S_ISDIR(sctx->cur_inode_mode) &&
		   !list_empty(&sctx->deleted_refs)) {
		/*
		 * We have a moved dir. Add the old parent to check_dirs
		 */
		cur = list_entry(sctx->deleted_refs.next, struct recorded_ref,
				list);
		ret = dup_ref(cur, &check_dirs);
		if (ret < 0)
			goto out;
	} else if (!S_ISDIR(sctx->cur_inode_mode)) {
		/*
		 * We have a non dir inode. Go through all deleted refs and
		 * unlink them if they were not already overwritten by other
		 * inodes.
		 */
		list_for_each_entry(cur, &sctx->deleted_refs, list) {
			ret = did_overwrite_ref(sctx, cur->dir, cur->dir_gen,
					sctx->cur_ino, sctx->cur_inode_gen,
					cur->name, cur->name_len);
			if (ret < 0)
				goto out;
			if (!ret) {
				/*
				 * If we orphanized any ancestor before, we need
				 * to recompute the full path for deleted names,
				 * since any such path was computed before we
				 * processed any references and orphanized any
				 * ancestor inode.
				 */
				if (orphanized_ancestor) {
					ret = update_ref_path(sctx, cur);
					if (ret < 0)
						goto out;
				}
				ret = send_unlink(sctx, cur->full_path);
				if (ret < 0)
					goto out;
			}
			ret = dup_ref(cur, &check_dirs);
			if (ret < 0)
				goto out;
		}
		/*
		 * If the inode is still orphan, unlink the orphan. This may
		 * happen when a previous inode did overwrite the first ref
		 * of this inode and no new refs were added for the current
		 * inode. Unlinking does not mean that the inode is deleted in
		 * all cases. There may still be links to this inode in other
		 * places.
		 */
		if (is_orphan) {
			ret = send_unlink(sctx, valid_path);
			if (ret < 0)
				goto out;
		}
	}

	/*
	 * We did collect all parent dirs where cur_inode was once located. We
	 * now go through all these dirs and check if they are pending for
	 * deletion and if it's finally possible to perform the rmdir now.
	 * We also update the inode stats of the parent dirs here.
	 */
	list_for_each_entry(cur, &check_dirs, list) {
		/*
		 * In case we had refs into dirs that were not processed yet,
		 * we don't need to do the utime and rmdir logic for these dirs.
		 * The dir will be processed later.
		 */
		if (cur->dir > sctx->cur_ino)
			continue;

		ret = get_cur_inode_state(sctx, cur->dir, cur->dir_gen);
		if (ret < 0)
			goto out;

		if (ret == inode_state_did_create ||
		    ret == inode_state_no_change) {
			/* TODO delayed utimes */
			ret = send_utimes(sctx, cur->dir, cur->dir_gen);
			if (ret < 0)
				goto out;
		} else if (ret == inode_state_did_delete &&
			   cur->dir != last_dir_ino_rm) {
			ret = can_rmdir(sctx, cur->dir, cur->dir_gen,
					sctx->cur_ino);
			if (ret < 0)
				goto out;
			if (ret) {
				ret = get_cur_path(sctx, cur->dir,
						   cur->dir_gen, valid_path);
				if (ret < 0)
					goto out;
				ret = send_rmdir(sctx, valid_path);
				if (ret < 0)
					goto out;
				last_dir_ino_rm = cur->dir;
			}
		}
	}

	ret = 0;

out:
	__free_recorded_refs(&check_dirs);
	free_recorded_refs(sctx);
	fs_path_free(valid_path);
	return ret;
}

static int record_ref(struct btrfs_root *root, u64 dir, struct fs_path *name,
		      void *ctx, struct list_head *refs)
{
	int ret = 0;
	struct send_ctx *sctx = ctx;
	struct fs_path *p;
	u64 gen;

	p = fs_path_alloc();
	if (!p)
		return -ENOMEM;

	ret = get_inode_info(root, dir, NULL, &gen, NULL, NULL,
			NULL, NULL);
	if (ret < 0)
		goto out;

	ret = get_cur_path(sctx, dir, gen, p);
	if (ret < 0)
		goto out;
	ret = fs_path_add_path(p, name);
	if (ret < 0)
		goto out;

	ret = __record_ref(refs, dir, gen, p);

out:
	if (ret)
		fs_path_free(p);
	return ret;
}

static int __record_new_ref(int num, u64 dir, int index,
			    struct fs_path *name,
			    void *ctx)
{
	struct send_ctx *sctx = ctx;
	return record_ref(sctx->send_root, dir, name, ctx, &sctx->new_refs);
}


static int __record_deleted_ref(int num, u64 dir, int index,
				struct fs_path *name,
				void *ctx)
{
	struct send_ctx *sctx = ctx;
	return record_ref(sctx->parent_root, dir, name, ctx,
			  &sctx->deleted_refs);
}

static int record_new_ref(struct send_ctx *sctx)
{
	int ret;

	ret = iterate_inode_ref(sctx->send_root, sctx->left_path,
				sctx->cmp_key, 0, __record_new_ref, sctx);
	if (ret < 0)
		goto out;
	ret = 0;

out:
	return ret;
}

static int record_deleted_ref(struct send_ctx *sctx)
{
	int ret;

	ret = iterate_inode_ref(sctx->parent_root, sctx->right_path,
				sctx->cmp_key, 0, __record_deleted_ref, sctx);
	if (ret < 0)
		goto out;
	ret = 0;

out:
	return ret;
}

struct find_ref_ctx {
	u64 dir;
	u64 dir_gen;
	struct btrfs_root *root;
	struct fs_path *name;
	int found_idx;
};

static int __find_iref(int num, u64 dir, int index,
		       struct fs_path *name,
		       void *ctx_)
{
	struct find_ref_ctx *ctx = ctx_;
	u64 dir_gen;
	int ret;

	if (dir == ctx->dir && fs_path_len(name) == fs_path_len(ctx->name) &&
	    strncmp(name->start, ctx->name->start, fs_path_len(name)) == 0) {
		/*
		 * To avoid doing extra lookups we'll only do this if everything
		 * else matches.
		 */
		ret = get_inode_info(ctx->root, dir, NULL, &dir_gen, NULL,
				     NULL, NULL, NULL);
		if (ret)
			return ret;
		if (dir_gen != ctx->dir_gen)
			return 0;
		ctx->found_idx = num;
		return 1;
	}
	return 0;
}

static int find_iref(struct btrfs_root *root,
		     struct btrfs_path *path,
		     struct btrfs_key *key,
		     u64 dir, u64 dir_gen, struct fs_path *name)
{
	int ret;
	struct find_ref_ctx ctx;

	ctx.dir = dir;
	ctx.name = name;
	ctx.dir_gen = dir_gen;
	ctx.found_idx = -1;
	ctx.root = root;

	ret = iterate_inode_ref(root, path, key, 0, __find_iref, &ctx);
	if (ret < 0)
		return ret;

	if (ctx.found_idx == -1)
		return -ENOENT;

	return ctx.found_idx;
}

static int __record_changed_new_ref(int num, u64 dir, int index,
				    struct fs_path *name,
				    void *ctx)
{
	u64 dir_gen;
	int ret;
	struct send_ctx *sctx = ctx;

	ret = get_inode_info(sctx->send_root, dir, NULL, &dir_gen, NULL,
			     NULL, NULL, NULL);
	if (ret)
		return ret;

	ret = find_iref(sctx->parent_root, sctx->right_path,
			sctx->cmp_key, dir, dir_gen, name);
	if (ret == -ENOENT)
		ret = __record_new_ref(num, dir, index, name, sctx);
	else if (ret > 0)
		ret = 0;

	return ret;
}

static int __record_changed_deleted_ref(int num, u64 dir, int index,
					struct fs_path *name,
					void *ctx)
{
	u64 dir_gen;
	int ret;
	struct send_ctx *sctx = ctx;

	ret = get_inode_info(sctx->parent_root, dir, NULL, &dir_gen, NULL,
			     NULL, NULL, NULL);
	if (ret)
		return ret;

	ret = find_iref(sctx->send_root, sctx->left_path, sctx->cmp_key,
			dir, dir_gen, name);
	if (ret == -ENOENT)
		ret = __record_deleted_ref(num, dir, index, name, sctx);
	else if (ret > 0)
		ret = 0;

	return ret;
}

static int record_changed_ref(struct send_ctx *sctx)
{
	int ret = 0;

	ret = iterate_inode_ref(sctx->send_root, sctx->left_path,
			sctx->cmp_key, 0, __record_changed_new_ref, sctx);
	if (ret < 0)
		goto out;
	ret = iterate_inode_ref(sctx->parent_root, sctx->right_path,
			sctx->cmp_key, 0, __record_changed_deleted_ref, sctx);
	if (ret < 0)
		goto out;
	ret = 0;

out:
	return ret;
}

/*
 * Record and process all refs at once. Needed when an inode changes the
 * generation number, which means that it was deleted and recreated.
 */
static int process_all_refs(struct send_ctx *sctx,
			    enum btrfs_compare_tree_result cmd)
{
	int ret;
	struct btrfs_root *root;
	struct btrfs_path *path;
	struct btrfs_key key;
	struct btrfs_key found_key;
	struct extent_buffer *eb;
	int slot;
	iterate_inode_ref_t cb;
	int pending_move = 0;

	path = alloc_path_for_send();
	if (!path)
		return -ENOMEM;

	if (cmd == BTRFS_COMPARE_TREE_NEW) {
		root = sctx->send_root;
		cb = __record_new_ref;
	} else if (cmd == BTRFS_COMPARE_TREE_DELETED) {
		root = sctx->parent_root;
		cb = __record_deleted_ref;
	} else {
		btrfs_err(sctx->send_root->fs_info,
				"Wrong command %d in process_all_refs", cmd);
		ret = -EINVAL;
		goto out;
	}

	key.objectid = sctx->cmp_key->objectid;
	key.type = BTRFS_INODE_REF_KEY;
	key.offset = 0;
	ret = btrfs_search_slot(NULL, root, &key, path, 0, 0);
	if (ret < 0)
		goto out;

	while (1) {
		eb = path->nodes[0];
		slot = path->slots[0];
		if (slot >= btrfs_header_nritems(eb)) {
			ret = btrfs_next_leaf(root, path);
			if (ret < 0)
				goto out;
			else if (ret > 0)
				break;
			continue;
		}

		btrfs_item_key_to_cpu(eb, &found_key, slot);

		if (found_key.objectid != key.objectid ||
		    (found_key.type != BTRFS_INODE_REF_KEY &&
		     found_key.type != BTRFS_INODE_EXTREF_KEY))
			break;

		ret = iterate_inode_ref(root, path, &found_key, 0, cb, sctx);
		if (ret < 0)
			goto out;

		path->slots[0]++;
	}
	btrfs_release_path(path);

	/*
	 * We don't actually care about pending_move as we are simply
	 * re-creating this inode and will be rename'ing it into place once we
	 * rename the parent directory.
	 */
	ret = process_recorded_refs(sctx, &pending_move);
out:
	btrfs_free_path(path);
	return ret;
}

static int send_set_xattr(struct send_ctx *sctx,
			  struct fs_path *path,
			  const char *name, int name_len,
			  const char *data, int data_len)
{
	int ret = 0;

	ret = begin_cmd(sctx, BTRFS_SEND_C_SET_XATTR);
	if (ret < 0)
		goto out;

	TLV_PUT_PATH(sctx, BTRFS_SEND_A_PATH, path);
	TLV_PUT_STRING(sctx, BTRFS_SEND_A_XATTR_NAME, name, name_len);
	TLV_PUT(sctx, BTRFS_SEND_A_XATTR_DATA, data, data_len);

	ret = send_cmd(sctx);

tlv_put_failure:
out:
	return ret;
}

static int send_remove_xattr(struct send_ctx *sctx,
			  struct fs_path *path,
			  const char *name, int name_len)
{
	int ret = 0;

	ret = begin_cmd(sctx, BTRFS_SEND_C_REMOVE_XATTR);
	if (ret < 0)
		goto out;

	TLV_PUT_PATH(sctx, BTRFS_SEND_A_PATH, path);
	TLV_PUT_STRING(sctx, BTRFS_SEND_A_XATTR_NAME, name, name_len);

	ret = send_cmd(sctx);

tlv_put_failure:
out:
	return ret;
}

static int __process_new_xattr(int num, struct btrfs_key *di_key,
			       const char *name, int name_len,
			       const char *data, int data_len,
			       u8 type, void *ctx)
{
	int ret;
	struct send_ctx *sctx = ctx;
	struct fs_path *p;
	struct posix_acl_xattr_header dummy_acl;

	p = fs_path_alloc();
	if (!p)
		return -ENOMEM;

	/*
	 * This hack is needed because empty acls are stored as zero byte
	 * data in xattrs. Problem with that is, that receiving these zero byte
	 * acls will fail later. To fix this, we send a dummy acl list that
	 * only contains the version number and no entries.
	 */
	if (!strncmp(name, XATTR_NAME_POSIX_ACL_ACCESS, name_len) ||
	    !strncmp(name, XATTR_NAME_POSIX_ACL_DEFAULT, name_len)) {
		if (data_len == 0) {
			dummy_acl.a_version =
					cpu_to_le32(POSIX_ACL_XATTR_VERSION);
			data = (char *)&dummy_acl;
			data_len = sizeof(dummy_acl);
		}
	}

	ret = get_cur_path(sctx, sctx->cur_ino, sctx->cur_inode_gen, p);
	if (ret < 0)
		goto out;

	ret = send_set_xattr(sctx, p, name, name_len, data, data_len);

out:
	fs_path_free(p);
	return ret;
}

static int __process_deleted_xattr(int num, struct btrfs_key *di_key,
				   const char *name, int name_len,
				   const char *data, int data_len,
				   u8 type, void *ctx)
{
	int ret;
	struct send_ctx *sctx = ctx;
	struct fs_path *p;

	p = fs_path_alloc();
	if (!p)
		return -ENOMEM;

	ret = get_cur_path(sctx, sctx->cur_ino, sctx->cur_inode_gen, p);
	if (ret < 0)
		goto out;

	ret = send_remove_xattr(sctx, p, name, name_len);

out:
	fs_path_free(p);
	return ret;
}

static int process_new_xattr(struct send_ctx *sctx)
{
	int ret = 0;

	ret = iterate_dir_item(sctx->send_root, sctx->left_path,
			       __process_new_xattr, sctx);

	return ret;
}

static int process_deleted_xattr(struct send_ctx *sctx)
{
	return iterate_dir_item(sctx->parent_root, sctx->right_path,
				__process_deleted_xattr, sctx);
}

struct find_xattr_ctx {
	const char *name;
	int name_len;
	int found_idx;
	char *found_data;
	int found_data_len;
};

static int __find_xattr(int num, struct btrfs_key *di_key,
			const char *name, int name_len,
			const char *data, int data_len,
			u8 type, void *vctx)
{
	struct find_xattr_ctx *ctx = vctx;

	if (name_len == ctx->name_len &&
	    strncmp(name, ctx->name, name_len) == 0) {
		ctx->found_idx = num;
		ctx->found_data_len = data_len;
		ctx->found_data = kmemdup(data, data_len, GFP_KERNEL);
		if (!ctx->found_data)
			return -ENOMEM;
		return 1;
	}
	return 0;
}

static int find_xattr(struct btrfs_root *root,
		      struct btrfs_path *path,
		      struct btrfs_key *key,
		      const char *name, int name_len,
		      char **data, int *data_len)
{
	int ret;
	struct find_xattr_ctx ctx;

	ctx.name = name;
	ctx.name_len = name_len;
	ctx.found_idx = -1;
	ctx.found_data = NULL;
	ctx.found_data_len = 0;

	ret = iterate_dir_item(root, path, __find_xattr, &ctx);
	if (ret < 0)
		return ret;

	if (ctx.found_idx == -1)
		return -ENOENT;
	if (data) {
		*data = ctx.found_data;
		*data_len = ctx.found_data_len;
	} else {
		kfree(ctx.found_data);
	}
	return ctx.found_idx;
}


static int __process_changed_new_xattr(int num, struct btrfs_key *di_key,
				       const char *name, int name_len,
				       const char *data, int data_len,
				       u8 type, void *ctx)
{
	int ret;
	struct send_ctx *sctx = ctx;
	char *found_data = NULL;
	int found_data_len  = 0;

	ret = find_xattr(sctx->parent_root, sctx->right_path,
			 sctx->cmp_key, name, name_len, &found_data,
			 &found_data_len);
	if (ret == -ENOENT) {
		ret = __process_new_xattr(num, di_key, name, name_len, data,
				data_len, type, ctx);
	} else if (ret >= 0) {
		if (data_len != found_data_len ||
		    memcmp(data, found_data, data_len)) {
			ret = __process_new_xattr(num, di_key, name, name_len,
					data, data_len, type, ctx);
		} else {
			ret = 0;
		}
	}

	kfree(found_data);
	return ret;
}

static int __process_changed_deleted_xattr(int num, struct btrfs_key *di_key,
					   const char *name, int name_len,
					   const char *data, int data_len,
					   u8 type, void *ctx)
{
	int ret;
	struct send_ctx *sctx = ctx;

	ret = find_xattr(sctx->send_root, sctx->left_path, sctx->cmp_key,
			 name, name_len, NULL, NULL);
	if (ret == -ENOENT)
		ret = __process_deleted_xattr(num, di_key, name, name_len, data,
				data_len, type, ctx);
	else if (ret >= 0)
		ret = 0;

	return ret;
}

static int process_changed_xattr(struct send_ctx *sctx)
{
	int ret = 0;

	ret = iterate_dir_item(sctx->send_root, sctx->left_path,
			__process_changed_new_xattr, sctx);
	if (ret < 0)
		goto out;
	ret = iterate_dir_item(sctx->parent_root, sctx->right_path,
			__process_changed_deleted_xattr, sctx);

out:
	return ret;
}

static int process_all_new_xattrs(struct send_ctx *sctx)
{
	int ret;
	struct btrfs_root *root;
	struct btrfs_path *path;
	struct btrfs_key key;
	struct btrfs_key found_key;
	struct extent_buffer *eb;
	int slot;

	path = alloc_path_for_send();
	if (!path)
		return -ENOMEM;

	root = sctx->send_root;

	key.objectid = sctx->cmp_key->objectid;
	key.type = BTRFS_XATTR_ITEM_KEY;
	key.offset = 0;
	ret = btrfs_search_slot(NULL, root, &key, path, 0, 0);
	if (ret < 0)
		goto out;

	while (1) {
		eb = path->nodes[0];
		slot = path->slots[0];
		if (slot >= btrfs_header_nritems(eb)) {
			ret = btrfs_next_leaf(root, path);
			if (ret < 0) {
				goto out;
			} else if (ret > 0) {
				ret = 0;
				break;
			}
			continue;
		}

		btrfs_item_key_to_cpu(eb, &found_key, slot);
		if (found_key.objectid != key.objectid ||
		    found_key.type != key.type) {
			ret = 0;
			goto out;
		}

		ret = iterate_dir_item(root, path, __process_new_xattr, sctx);
		if (ret < 0)
			goto out;

		path->slots[0]++;
	}

out:
	btrfs_free_path(path);
	return ret;
}

static ssize_t fill_read_buf(struct send_ctx *sctx, u64 offset, u32 len)
{
	struct btrfs_root *root = sctx->send_root;
	struct btrfs_fs_info *fs_info = root->fs_info;
	struct inode *inode;
	struct page *page;
	char *addr;
	struct btrfs_key key;
	pgoff_t index = offset >> PAGE_SHIFT;
	pgoff_t last_index;
	unsigned pg_offset = offset & ~PAGE_MASK;
	ssize_t ret = 0;

	key.objectid = sctx->cur_ino;
	key.type = BTRFS_INODE_ITEM_KEY;
	key.offset = 0;

	inode = btrfs_iget(fs_info->sb, &key, root, NULL);
	if (IS_ERR(inode))
		return PTR_ERR(inode);

	if (offset + len > i_size_read(inode)) {
		if (offset > i_size_read(inode))
			len = 0;
		else
			len = offset - i_size_read(inode);
	}
	if (len == 0)
		goto out;

	last_index = (offset + len - 1) >> PAGE_SHIFT;

	/* initial readahead */
	memset(&sctx->ra, 0, sizeof(struct file_ra_state));
	file_ra_state_init(&sctx->ra, inode->i_mapping);
<<<<<<< HEAD
	page_cache_sync_readahead(inode->i_mapping, &sctx->ra, NULL, index,
		       last_index - index + 1);
=======
>>>>>>> 9abd04af

	while (index <= last_index) {
		unsigned cur_len = min_t(unsigned, len,
					 PAGE_SIZE - pg_offset);

		page = find_lock_page(inode->i_mapping, index);
		if (!page) {
			page_cache_sync_readahead(inode->i_mapping, &sctx->ra,
				NULL, index, last_index + 1 - index);

			page = find_or_create_page(inode->i_mapping, index,
					GFP_KERNEL);
			if (!page) {
				ret = -ENOMEM;
				break;
			}
		}

		if (PageReadahead(page)) {
			page_cache_async_readahead(inode->i_mapping, &sctx->ra,
				NULL, page, index, last_index + 1 - index);
		}

		if (!PageUptodate(page)) {
			btrfs_readpage(NULL, page);
			lock_page(page);
			if (!PageUptodate(page)) {
				unlock_page(page);
				put_page(page);
				ret = -EIO;
				break;
			}
		}

		addr = kmap(page);
		memcpy(sctx->read_buf + ret, addr + pg_offset, cur_len);
		kunmap(page);
		unlock_page(page);
		put_page(page);
		index++;
		pg_offset = 0;
		len -= cur_len;
		ret += cur_len;
	}
out:
	iput(inode);
	return ret;
}

/*
 * Read some bytes from the current inode/file and send a write command to
 * user space.
 */
static int send_write(struct send_ctx *sctx, u64 offset, u32 len)
{
	struct btrfs_fs_info *fs_info = sctx->send_root->fs_info;
	int ret = 0;
	struct fs_path *p;
	ssize_t num_read = 0;

	p = fs_path_alloc();
	if (!p)
		return -ENOMEM;

	btrfs_debug(fs_info, "send_write offset=%llu, len=%d", offset, len);

	num_read = fill_read_buf(sctx, offset, len);
	if (num_read <= 0) {
		if (num_read < 0)
			ret = num_read;
		goto out;
	}

	ret = begin_cmd(sctx, BTRFS_SEND_C_WRITE);
	if (ret < 0)
		goto out;

	ret = get_cur_path(sctx, sctx->cur_ino, sctx->cur_inode_gen, p);
	if (ret < 0)
		goto out;

	TLV_PUT_PATH(sctx, BTRFS_SEND_A_PATH, p);
	TLV_PUT_U64(sctx, BTRFS_SEND_A_FILE_OFFSET, offset);
	TLV_PUT(sctx, BTRFS_SEND_A_DATA, sctx->read_buf, num_read);

	ret = send_cmd(sctx);

tlv_put_failure:
out:
	fs_path_free(p);
	if (ret < 0)
		return ret;
	return num_read;
}

/*
 * Send a clone command to user space.
 */
static int send_clone(struct send_ctx *sctx,
		      u64 offset, u32 len,
		      struct clone_root *clone_root)
{
	int ret = 0;
	struct fs_path *p;
	u64 gen;

	btrfs_debug(sctx->send_root->fs_info,
		    "send_clone offset=%llu, len=%d, clone_root=%llu, clone_inode=%llu, clone_offset=%llu",
		    offset, len, clone_root->root->objectid, clone_root->ino,
		    clone_root->offset);

	p = fs_path_alloc();
	if (!p)
		return -ENOMEM;

	ret = begin_cmd(sctx, BTRFS_SEND_C_CLONE);
	if (ret < 0)
		goto out;

	ret = get_cur_path(sctx, sctx->cur_ino, sctx->cur_inode_gen, p);
	if (ret < 0)
		goto out;

	TLV_PUT_U64(sctx, BTRFS_SEND_A_FILE_OFFSET, offset);
	TLV_PUT_U64(sctx, BTRFS_SEND_A_CLONE_LEN, len);
	TLV_PUT_PATH(sctx, BTRFS_SEND_A_PATH, p);

	if (clone_root->root == sctx->send_root) {
		ret = get_inode_info(sctx->send_root, clone_root->ino, NULL,
				&gen, NULL, NULL, NULL, NULL);
		if (ret < 0)
			goto out;
		ret = get_cur_path(sctx, clone_root->ino, gen, p);
	} else {
		ret = get_inode_path(clone_root->root, clone_root->ino, p);
	}
	if (ret < 0)
		goto out;

	/*
	 * If the parent we're using has a received_uuid set then use that as
	 * our clone source as that is what we will look for when doing a
	 * receive.
	 *
	 * This covers the case that we create a snapshot off of a received
	 * subvolume and then use that as the parent and try to receive on a
	 * different host.
	 */
	if (!btrfs_is_empty_uuid(clone_root->root->root_item.received_uuid))
		TLV_PUT_UUID(sctx, BTRFS_SEND_A_CLONE_UUID,
			     clone_root->root->root_item.received_uuid);
	else
		TLV_PUT_UUID(sctx, BTRFS_SEND_A_CLONE_UUID,
			     clone_root->root->root_item.uuid);
	TLV_PUT_U64(sctx, BTRFS_SEND_A_CLONE_CTRANSID,
		    le64_to_cpu(clone_root->root->root_item.ctransid));
	TLV_PUT_PATH(sctx, BTRFS_SEND_A_CLONE_PATH, p);
	TLV_PUT_U64(sctx, BTRFS_SEND_A_CLONE_OFFSET,
			clone_root->offset);

	ret = send_cmd(sctx);

tlv_put_failure:
out:
	fs_path_free(p);
	return ret;
}

/*
 * Send an update extent command to user space.
 */
static int send_update_extent(struct send_ctx *sctx,
			      u64 offset, u32 len)
{
	int ret = 0;
	struct fs_path *p;

	p = fs_path_alloc();
	if (!p)
		return -ENOMEM;

	ret = begin_cmd(sctx, BTRFS_SEND_C_UPDATE_EXTENT);
	if (ret < 0)
		goto out;

	ret = get_cur_path(sctx, sctx->cur_ino, sctx->cur_inode_gen, p);
	if (ret < 0)
		goto out;

	TLV_PUT_PATH(sctx, BTRFS_SEND_A_PATH, p);
	TLV_PUT_U64(sctx, BTRFS_SEND_A_FILE_OFFSET, offset);
	TLV_PUT_U64(sctx, BTRFS_SEND_A_SIZE, len);

	ret = send_cmd(sctx);

tlv_put_failure:
out:
	fs_path_free(p);
	return ret;
}

static int send_hole(struct send_ctx *sctx, u64 end)
{
	struct fs_path *p = NULL;
	u64 offset = sctx->cur_inode_last_extent;
	u64 len;
	int ret = 0;

	p = fs_path_alloc();
	if (!p)
		return -ENOMEM;
	ret = get_cur_path(sctx, sctx->cur_ino, sctx->cur_inode_gen, p);
	if (ret < 0)
		goto tlv_put_failure;
	memset(sctx->read_buf, 0, BTRFS_SEND_READ_SIZE);
	while (offset < end) {
		len = min_t(u64, end - offset, BTRFS_SEND_READ_SIZE);

		ret = begin_cmd(sctx, BTRFS_SEND_C_WRITE);
		if (ret < 0)
			break;
		TLV_PUT_PATH(sctx, BTRFS_SEND_A_PATH, p);
		TLV_PUT_U64(sctx, BTRFS_SEND_A_FILE_OFFSET, offset);
		TLV_PUT(sctx, BTRFS_SEND_A_DATA, sctx->read_buf, len);
		ret = send_cmd(sctx);
		if (ret < 0)
			break;
		offset += len;
	}
tlv_put_failure:
	fs_path_free(p);
	return ret;
}

static int send_extent_data(struct send_ctx *sctx,
			    const u64 offset,
			    const u64 len)
{
	u64 sent = 0;

	if (sctx->flags & BTRFS_SEND_FLAG_NO_FILE_DATA)
		return send_update_extent(sctx, offset, len);

	while (sent < len) {
		u64 size = len - sent;
		int ret;

		if (size > BTRFS_SEND_READ_SIZE)
			size = BTRFS_SEND_READ_SIZE;
		ret = send_write(sctx, offset + sent, size);
		if (ret < 0)
			return ret;
		if (!ret)
			break;
		sent += ret;
	}
	return 0;
}

static int clone_range(struct send_ctx *sctx,
		       struct clone_root *clone_root,
		       const u64 disk_byte,
		       u64 data_offset,
		       u64 offset,
		       u64 len)
{
	struct btrfs_path *path;
	struct btrfs_key key;
	int ret;

	/*
	 * Prevent cloning from a zero offset with a length matching the sector
	 * size because in some scenarios this will make the receiver fail.
	 *
	 * For example, if in the source filesystem the extent at offset 0
	 * has a length of sectorsize and it was written using direct IO, then
	 * it can never be an inline extent (even if compression is enabled).
	 * Then this extent can be cloned in the original filesystem to a non
	 * zero file offset, but it may not be possible to clone in the
	 * destination filesystem because it can be inlined due to compression
	 * on the destination filesystem (as the receiver's write operations are
	 * always done using buffered IO). The same happens when the original
	 * filesystem does not have compression enabled but the destination
	 * filesystem has.
	 */
	if (clone_root->offset == 0 &&
	    len == sctx->send_root->fs_info->sectorsize)
		return send_extent_data(sctx, offset, len);

	path = alloc_path_for_send();
	if (!path)
		return -ENOMEM;

	/*
	 * We can't send a clone operation for the entire range if we find
	 * extent items in the respective range in the source file that
	 * refer to different extents or if we find holes.
	 * So check for that and do a mix of clone and regular write/copy
	 * operations if needed.
	 *
	 * Example:
	 *
	 * mkfs.btrfs -f /dev/sda
	 * mount /dev/sda /mnt
	 * xfs_io -f -c "pwrite -S 0xaa 0K 100K" /mnt/foo
	 * cp --reflink=always /mnt/foo /mnt/bar
	 * xfs_io -c "pwrite -S 0xbb 50K 50K" /mnt/foo
	 * btrfs subvolume snapshot -r /mnt /mnt/snap
	 *
	 * If when we send the snapshot and we are processing file bar (which
	 * has a higher inode number than foo) we blindly send a clone operation
	 * for the [0, 100K[ range from foo to bar, the receiver ends up getting
	 * a file bar that matches the content of file foo - iow, doesn't match
	 * the content from bar in the original filesystem.
	 */
	key.objectid = clone_root->ino;
	key.type = BTRFS_EXTENT_DATA_KEY;
	key.offset = clone_root->offset;
	ret = btrfs_search_slot(NULL, clone_root->root, &key, path, 0, 0);
	if (ret < 0)
		goto out;
	if (ret > 0 && path->slots[0] > 0) {
		btrfs_item_key_to_cpu(path->nodes[0], &key, path->slots[0] - 1);
		if (key.objectid == clone_root->ino &&
		    key.type == BTRFS_EXTENT_DATA_KEY)
			path->slots[0]--;
	}

	while (true) {
		struct extent_buffer *leaf = path->nodes[0];
		int slot = path->slots[0];
		struct btrfs_file_extent_item *ei;
		u8 type;
		u64 ext_len;
		u64 clone_len;

		if (slot >= btrfs_header_nritems(leaf)) {
			ret = btrfs_next_leaf(clone_root->root, path);
			if (ret < 0)
				goto out;
			else if (ret > 0)
				break;
			continue;
		}

		btrfs_item_key_to_cpu(leaf, &key, slot);

		/*
		 * We might have an implicit trailing hole (NO_HOLES feature
		 * enabled). We deal with it after leaving this loop.
		 */
		if (key.objectid != clone_root->ino ||
		    key.type != BTRFS_EXTENT_DATA_KEY)
			break;

		ei = btrfs_item_ptr(leaf, slot, struct btrfs_file_extent_item);
		type = btrfs_file_extent_type(leaf, ei);
		if (type == BTRFS_FILE_EXTENT_INLINE) {
			ext_len = btrfs_file_extent_inline_len(leaf, slot, ei);
			ext_len = PAGE_ALIGN(ext_len);
		} else {
			ext_len = btrfs_file_extent_num_bytes(leaf, ei);
		}

		if (key.offset + ext_len <= clone_root->offset)
			goto next;

		if (key.offset > clone_root->offset) {
			/* Implicit hole, NO_HOLES feature enabled. */
			u64 hole_len = key.offset - clone_root->offset;

			if (hole_len > len)
				hole_len = len;
			ret = send_extent_data(sctx, offset, hole_len);
			if (ret < 0)
				goto out;

			len -= hole_len;
			if (len == 0)
				break;
			offset += hole_len;
			clone_root->offset += hole_len;
			data_offset += hole_len;
		}

		if (key.offset >= clone_root->offset + len)
			break;

		clone_len = min_t(u64, ext_len, len);

		if (btrfs_file_extent_disk_bytenr(leaf, ei) == disk_byte &&
		    btrfs_file_extent_offset(leaf, ei) == data_offset)
			ret = send_clone(sctx, offset, clone_len, clone_root);
		else
			ret = send_extent_data(sctx, offset, clone_len);

		if (ret < 0)
			goto out;

		len -= clone_len;
		if (len == 0)
			break;
		offset += clone_len;
		clone_root->offset += clone_len;
		data_offset += clone_len;
next:
		path->slots[0]++;
	}

	if (len > 0)
		ret = send_extent_data(sctx, offset, len);
	else
		ret = 0;
out:
	btrfs_free_path(path);
	return ret;
}

static int send_write_or_clone(struct send_ctx *sctx,
			       struct btrfs_path *path,
			       struct btrfs_key *key,
			       struct clone_root *clone_root)
{
	int ret = 0;
	struct btrfs_file_extent_item *ei;
	u64 offset = key->offset;
	u64 len;
	u8 type;
	u64 bs = sctx->send_root->fs_info->sb->s_blocksize;

	ei = btrfs_item_ptr(path->nodes[0], path->slots[0],
			struct btrfs_file_extent_item);
	type = btrfs_file_extent_type(path->nodes[0], ei);
	if (type == BTRFS_FILE_EXTENT_INLINE) {
		len = btrfs_file_extent_inline_len(path->nodes[0],
						   path->slots[0], ei);
		/*
		 * it is possible the inline item won't cover the whole page,
		 * but there may be items after this page.  Make
		 * sure to send the whole thing
		 */
		len = PAGE_ALIGN(len);
	} else {
		len = btrfs_file_extent_num_bytes(path->nodes[0], ei);
	}

	if (offset + len > sctx->cur_inode_size)
		len = sctx->cur_inode_size - offset;
	if (len == 0) {
		ret = 0;
		goto out;
	}

	if (clone_root && IS_ALIGNED(offset + len, bs)) {
		u64 disk_byte;
		u64 data_offset;

		disk_byte = btrfs_file_extent_disk_bytenr(path->nodes[0], ei);
		data_offset = btrfs_file_extent_offset(path->nodes[0], ei);
		ret = clone_range(sctx, clone_root, disk_byte, data_offset,
				  offset, len);
	} else {
		ret = send_extent_data(sctx, offset, len);
	}
out:
	return ret;
}

static int is_extent_unchanged(struct send_ctx *sctx,
			       struct btrfs_path *left_path,
			       struct btrfs_key *ekey)
{
	int ret = 0;
	struct btrfs_key key;
	struct btrfs_path *path = NULL;
	struct extent_buffer *eb;
	int slot;
	struct btrfs_key found_key;
	struct btrfs_file_extent_item *ei;
	u64 left_disknr;
	u64 right_disknr;
	u64 left_offset;
	u64 right_offset;
	u64 left_offset_fixed;
	u64 left_len;
	u64 right_len;
	u64 left_gen;
	u64 right_gen;
	u8 left_type;
	u8 right_type;

	path = alloc_path_for_send();
	if (!path)
		return -ENOMEM;

	eb = left_path->nodes[0];
	slot = left_path->slots[0];
	ei = btrfs_item_ptr(eb, slot, struct btrfs_file_extent_item);
	left_type = btrfs_file_extent_type(eb, ei);

	if (left_type != BTRFS_FILE_EXTENT_REG) {
		ret = 0;
		goto out;
	}
	left_disknr = btrfs_file_extent_disk_bytenr(eb, ei);
	left_len = btrfs_file_extent_num_bytes(eb, ei);
	left_offset = btrfs_file_extent_offset(eb, ei);
	left_gen = btrfs_file_extent_generation(eb, ei);

	/*
	 * Following comments will refer to these graphics. L is the left
	 * extents which we are checking at the moment. 1-8 are the right
	 * extents that we iterate.
	 *
	 *       |-----L-----|
	 * |-1-|-2a-|-3-|-4-|-5-|-6-|
	 *
	 *       |-----L-----|
	 * |--1--|-2b-|...(same as above)
	 *
	 * Alternative situation. Happens on files where extents got split.
	 *       |-----L-----|
	 * |-----------7-----------|-6-|
	 *
	 * Alternative situation. Happens on files which got larger.
	 *       |-----L-----|
	 * |-8-|
	 * Nothing follows after 8.
	 */

	key.objectid = ekey->objectid;
	key.type = BTRFS_EXTENT_DATA_KEY;
	key.offset = ekey->offset;
	ret = btrfs_search_slot_for_read(sctx->parent_root, &key, path, 0, 0);
	if (ret < 0)
		goto out;
	if (ret) {
		ret = 0;
		goto out;
	}

	/*
	 * Handle special case where the right side has no extents at all.
	 */
	eb = path->nodes[0];
	slot = path->slots[0];
	btrfs_item_key_to_cpu(eb, &found_key, slot);
	if (found_key.objectid != key.objectid ||
	    found_key.type != key.type) {
		/* If we're a hole then just pretend nothing changed */
		ret = (left_disknr) ? 0 : 1;
		goto out;
	}

	/*
	 * We're now on 2a, 2b or 7.
	 */
	key = found_key;
	while (key.offset < ekey->offset + left_len) {
		ei = btrfs_item_ptr(eb, slot, struct btrfs_file_extent_item);
		right_type = btrfs_file_extent_type(eb, ei);
		if (right_type != BTRFS_FILE_EXTENT_REG &&
		    right_type != BTRFS_FILE_EXTENT_INLINE) {
			ret = 0;
			goto out;
		}

		if (right_type == BTRFS_FILE_EXTENT_INLINE) {
			right_len = btrfs_file_extent_inline_len(eb, slot, ei);
			right_len = PAGE_ALIGN(right_len);
		} else {
			right_len = btrfs_file_extent_num_bytes(eb, ei);
		}

		/*
		 * Are we at extent 8? If yes, we know the extent is changed.
		 * This may only happen on the first iteration.
		 */
		if (found_key.offset + right_len <= ekey->offset) {
			/* If we're a hole just pretend nothing changed */
			ret = (left_disknr) ? 0 : 1;
			goto out;
		}

		/*
		 * We just wanted to see if when we have an inline extent, what
		 * follows it is a regular extent (wanted to check the above
		 * condition for inline extents too). This should normally not
		 * happen but it's possible for example when we have an inline
		 * compressed extent representing data with a size matching
		 * the page size (currently the same as sector size).
		 */
		if (right_type == BTRFS_FILE_EXTENT_INLINE) {
			ret = 0;
			goto out;
		}

		right_disknr = btrfs_file_extent_disk_bytenr(eb, ei);
		right_offset = btrfs_file_extent_offset(eb, ei);
		right_gen = btrfs_file_extent_generation(eb, ei);

		left_offset_fixed = left_offset;
		if (key.offset < ekey->offset) {
			/* Fix the right offset for 2a and 7. */
			right_offset += ekey->offset - key.offset;
		} else {
			/* Fix the left offset for all behind 2a and 2b */
			left_offset_fixed += key.offset - ekey->offset;
		}

		/*
		 * Check if we have the same extent.
		 */
		if (left_disknr != right_disknr ||
		    left_offset_fixed != right_offset ||
		    left_gen != right_gen) {
			ret = 0;
			goto out;
		}

		/*
		 * Go to the next extent.
		 */
		ret = btrfs_next_item(sctx->parent_root, path);
		if (ret < 0)
			goto out;
		if (!ret) {
			eb = path->nodes[0];
			slot = path->slots[0];
			btrfs_item_key_to_cpu(eb, &found_key, slot);
		}
		if (ret || found_key.objectid != key.objectid ||
		    found_key.type != key.type) {
			key.offset += right_len;
			break;
		}
		if (found_key.offset != key.offset + right_len) {
			ret = 0;
			goto out;
		}
		key = found_key;
	}

	/*
	 * We're now behind the left extent (treat as unchanged) or at the end
	 * of the right side (treat as changed).
	 */
	if (key.offset >= ekey->offset + left_len)
		ret = 1;
	else
		ret = 0;


out:
	btrfs_free_path(path);
	return ret;
}

static int get_last_extent(struct send_ctx *sctx, u64 offset)
{
	struct btrfs_path *path;
	struct btrfs_root *root = sctx->send_root;
	struct btrfs_file_extent_item *fi;
	struct btrfs_key key;
	u64 extent_end;
	u8 type;
	int ret;

	path = alloc_path_for_send();
	if (!path)
		return -ENOMEM;

	sctx->cur_inode_last_extent = 0;

	key.objectid = sctx->cur_ino;
	key.type = BTRFS_EXTENT_DATA_KEY;
	key.offset = offset;
	ret = btrfs_search_slot_for_read(root, &key, path, 0, 1);
	if (ret < 0)
		goto out;
	ret = 0;
	btrfs_item_key_to_cpu(path->nodes[0], &key, path->slots[0]);
	if (key.objectid != sctx->cur_ino || key.type != BTRFS_EXTENT_DATA_KEY)
		goto out;

	fi = btrfs_item_ptr(path->nodes[0], path->slots[0],
			    struct btrfs_file_extent_item);
	type = btrfs_file_extent_type(path->nodes[0], fi);
	if (type == BTRFS_FILE_EXTENT_INLINE) {
		u64 size = btrfs_file_extent_inline_len(path->nodes[0],
							path->slots[0], fi);
		extent_end = ALIGN(key.offset + size,
				   sctx->send_root->fs_info->sectorsize);
	} else {
		extent_end = key.offset +
			btrfs_file_extent_num_bytes(path->nodes[0], fi);
	}
	sctx->cur_inode_last_extent = extent_end;
out:
	btrfs_free_path(path);
	return ret;
}

static int range_is_hole_in_parent(struct send_ctx *sctx,
				   const u64 start,
				   const u64 end)
{
	struct btrfs_path *path;
	struct btrfs_key key;
	struct btrfs_root *root = sctx->parent_root;
	u64 search_start = start;
	int ret;

	path = alloc_path_for_send();
	if (!path)
		return -ENOMEM;

	key.objectid = sctx->cur_ino;
	key.type = BTRFS_EXTENT_DATA_KEY;
	key.offset = search_start;
	ret = btrfs_search_slot(NULL, root, &key, path, 0, 0);
	if (ret < 0)
		goto out;
	if (ret > 0 && path->slots[0] > 0)
		path->slots[0]--;

	while (search_start < end) {
		struct extent_buffer *leaf = path->nodes[0];
		int slot = path->slots[0];
		struct btrfs_file_extent_item *fi;
		u64 extent_end;

		if (slot >= btrfs_header_nritems(leaf)) {
			ret = btrfs_next_leaf(root, path);
			if (ret < 0)
				goto out;
			else if (ret > 0)
				break;
			continue;
		}

		btrfs_item_key_to_cpu(leaf, &key, slot);
		if (key.objectid < sctx->cur_ino ||
		    key.type < BTRFS_EXTENT_DATA_KEY)
			goto next;
		if (key.objectid > sctx->cur_ino ||
		    key.type > BTRFS_EXTENT_DATA_KEY ||
		    key.offset >= end)
			break;

		fi = btrfs_item_ptr(leaf, slot, struct btrfs_file_extent_item);
		if (btrfs_file_extent_type(leaf, fi) ==
		    BTRFS_FILE_EXTENT_INLINE) {
			u64 size = btrfs_file_extent_inline_len(leaf, slot, fi);

			extent_end = ALIGN(key.offset + size,
					   root->fs_info->sectorsize);
		} else {
			extent_end = key.offset +
				btrfs_file_extent_num_bytes(leaf, fi);
		}
		if (extent_end <= start)
			goto next;
		if (btrfs_file_extent_disk_bytenr(leaf, fi) == 0) {
			search_start = extent_end;
			goto next;
		}
		ret = 0;
		goto out;
next:
		path->slots[0]++;
	}
	ret = 1;
out:
	btrfs_free_path(path);
	return ret;
}

static int maybe_send_hole(struct send_ctx *sctx, struct btrfs_path *path,
			   struct btrfs_key *key)
{
	struct btrfs_file_extent_item *fi;
	u64 extent_end;
	u8 type;
	int ret = 0;

	if (sctx->cur_ino != key->objectid || !need_send_hole(sctx))
		return 0;

	if (sctx->cur_inode_last_extent == (u64)-1) {
		ret = get_last_extent(sctx, key->offset - 1);
		if (ret)
			return ret;
	}

	fi = btrfs_item_ptr(path->nodes[0], path->slots[0],
			    struct btrfs_file_extent_item);
	type = btrfs_file_extent_type(path->nodes[0], fi);
	if (type == BTRFS_FILE_EXTENT_INLINE) {
		u64 size = btrfs_file_extent_inline_len(path->nodes[0],
							path->slots[0], fi);
		extent_end = ALIGN(key->offset + size,
				   sctx->send_root->fs_info->sectorsize);
	} else {
		extent_end = key->offset +
			btrfs_file_extent_num_bytes(path->nodes[0], fi);
	}

	if (path->slots[0] == 0 &&
	    sctx->cur_inode_last_extent < key->offset) {
		/*
		 * We might have skipped entire leafs that contained only
		 * file extent items for our current inode. These leafs have
		 * a generation number smaller (older) than the one in the
		 * current leaf and the leaf our last extent came from, and
		 * are located between these 2 leafs.
		 */
		ret = get_last_extent(sctx, key->offset - 1);
		if (ret)
			return ret;
	}

	if (sctx->cur_inode_last_extent < key->offset) {
		ret = range_is_hole_in_parent(sctx,
					      sctx->cur_inode_last_extent,
					      key->offset);
		if (ret < 0)
			return ret;
		else if (ret == 0)
			ret = send_hole(sctx, key->offset);
		else
			ret = 0;
	}
	sctx->cur_inode_last_extent = extent_end;
	return ret;
}

static int process_extent(struct send_ctx *sctx,
			  struct btrfs_path *path,
			  struct btrfs_key *key)
{
	struct clone_root *found_clone = NULL;
	int ret = 0;

	if (S_ISLNK(sctx->cur_inode_mode))
		return 0;

	if (sctx->parent_root && !sctx->cur_inode_new) {
		ret = is_extent_unchanged(sctx, path, key);
		if (ret < 0)
			goto out;
		if (ret) {
			ret = 0;
			goto out_hole;
		}
	} else {
		struct btrfs_file_extent_item *ei;
		u8 type;

		ei = btrfs_item_ptr(path->nodes[0], path->slots[0],
				    struct btrfs_file_extent_item);
		type = btrfs_file_extent_type(path->nodes[0], ei);
		if (type == BTRFS_FILE_EXTENT_PREALLOC ||
		    type == BTRFS_FILE_EXTENT_REG) {
			/*
			 * The send spec does not have a prealloc command yet,
			 * so just leave a hole for prealloc'ed extents until
			 * we have enough commands queued up to justify rev'ing
			 * the send spec.
			 */
			if (type == BTRFS_FILE_EXTENT_PREALLOC) {
				ret = 0;
				goto out;
			}

			/* Have a hole, just skip it. */
			if (btrfs_file_extent_disk_bytenr(path->nodes[0], ei) == 0) {
				ret = 0;
				goto out;
			}
		}
	}

	ret = find_extent_clone(sctx, path, key->objectid, key->offset,
			sctx->cur_inode_size, &found_clone);
	if (ret != -ENOENT && ret < 0)
		goto out;

	ret = send_write_or_clone(sctx, path, key, found_clone);
	if (ret)
		goto out;
out_hole:
	ret = maybe_send_hole(sctx, path, key);
out:
	return ret;
}

static int process_all_extents(struct send_ctx *sctx)
{
	int ret;
	struct btrfs_root *root;
	struct btrfs_path *path;
	struct btrfs_key key;
	struct btrfs_key found_key;
	struct extent_buffer *eb;
	int slot;

	root = sctx->send_root;
	path = alloc_path_for_send();
	if (!path)
		return -ENOMEM;

	key.objectid = sctx->cmp_key->objectid;
	key.type = BTRFS_EXTENT_DATA_KEY;
	key.offset = 0;
	ret = btrfs_search_slot(NULL, root, &key, path, 0, 0);
	if (ret < 0)
		goto out;

	while (1) {
		eb = path->nodes[0];
		slot = path->slots[0];

		if (slot >= btrfs_header_nritems(eb)) {
			ret = btrfs_next_leaf(root, path);
			if (ret < 0) {
				goto out;
			} else if (ret > 0) {
				ret = 0;
				break;
			}
			continue;
		}

		btrfs_item_key_to_cpu(eb, &found_key, slot);

		if (found_key.objectid != key.objectid ||
		    found_key.type != key.type) {
			ret = 0;
			goto out;
		}

		ret = process_extent(sctx, path, &found_key);
		if (ret < 0)
			goto out;

		path->slots[0]++;
	}

out:
	btrfs_free_path(path);
	return ret;
}

static int process_recorded_refs_if_needed(struct send_ctx *sctx, int at_end,
					   int *pending_move,
					   int *refs_processed)
{
	int ret = 0;

	if (sctx->cur_ino == 0)
		goto out;
	if (!at_end && sctx->cur_ino == sctx->cmp_key->objectid &&
	    sctx->cmp_key->type <= BTRFS_INODE_EXTREF_KEY)
		goto out;
	if (list_empty(&sctx->new_refs) && list_empty(&sctx->deleted_refs))
		goto out;

	ret = process_recorded_refs(sctx, pending_move);
	if (ret < 0)
		goto out;

	*refs_processed = 1;
out:
	return ret;
}

static int finish_inode_if_needed(struct send_ctx *sctx, int at_end)
{
	int ret = 0;
	u64 left_mode;
	u64 left_uid;
	u64 left_gid;
	u64 right_mode;
	u64 right_uid;
	u64 right_gid;
	int need_chmod = 0;
	int need_chown = 0;
	int pending_move = 0;
	int refs_processed = 0;

	ret = process_recorded_refs_if_needed(sctx, at_end, &pending_move,
					      &refs_processed);
	if (ret < 0)
		goto out;

	/*
	 * We have processed the refs and thus need to advance send_progress.
	 * Now, calls to get_cur_xxx will take the updated refs of the current
	 * inode into account.
	 *
	 * On the other hand, if our current inode is a directory and couldn't
	 * be moved/renamed because its parent was renamed/moved too and it has
	 * a higher inode number, we can only move/rename our current inode
	 * after we moved/renamed its parent. Therefore in this case operate on
	 * the old path (pre move/rename) of our current inode, and the
	 * move/rename will be performed later.
	 */
	if (refs_processed && !pending_move)
		sctx->send_progress = sctx->cur_ino + 1;

	if (sctx->cur_ino == 0 || sctx->cur_inode_deleted)
		goto out;
	if (!at_end && sctx->cmp_key->objectid == sctx->cur_ino)
		goto out;

	ret = get_inode_info(sctx->send_root, sctx->cur_ino, NULL, NULL,
			&left_mode, &left_uid, &left_gid, NULL);
	if (ret < 0)
		goto out;

	if (!sctx->parent_root || sctx->cur_inode_new) {
		need_chown = 1;
		if (!S_ISLNK(sctx->cur_inode_mode))
			need_chmod = 1;
	} else {
		ret = get_inode_info(sctx->parent_root, sctx->cur_ino,
				NULL, NULL, &right_mode, &right_uid,
				&right_gid, NULL);
		if (ret < 0)
			goto out;

		if (left_uid != right_uid || left_gid != right_gid)
			need_chown = 1;
		if (!S_ISLNK(sctx->cur_inode_mode) && left_mode != right_mode)
			need_chmod = 1;
	}

	if (S_ISREG(sctx->cur_inode_mode)) {
		if (need_send_hole(sctx)) {
			if (sctx->cur_inode_last_extent == (u64)-1 ||
			    sctx->cur_inode_last_extent <
			    sctx->cur_inode_size) {
				ret = get_last_extent(sctx, (u64)-1);
				if (ret)
					goto out;
			}
			if (sctx->cur_inode_last_extent <
			    sctx->cur_inode_size) {
				ret = send_hole(sctx, sctx->cur_inode_size);
				if (ret)
					goto out;
			}
		}
		ret = send_truncate(sctx, sctx->cur_ino, sctx->cur_inode_gen,
				sctx->cur_inode_size);
		if (ret < 0)
			goto out;
	}

	if (need_chown) {
		ret = send_chown(sctx, sctx->cur_ino, sctx->cur_inode_gen,
				left_uid, left_gid);
		if (ret < 0)
			goto out;
	}
	if (need_chmod) {
		ret = send_chmod(sctx, sctx->cur_ino, sctx->cur_inode_gen,
				left_mode);
		if (ret < 0)
			goto out;
	}

	/*
	 * If other directory inodes depended on our current directory
	 * inode's move/rename, now do their move/rename operations.
	 */
	if (!is_waiting_for_move(sctx, sctx->cur_ino)) {
		ret = apply_children_dir_moves(sctx);
		if (ret)
			goto out;
		/*
		 * Need to send that every time, no matter if it actually
		 * changed between the two trees as we have done changes to
		 * the inode before. If our inode is a directory and it's
		 * waiting to be moved/renamed, we will send its utimes when
		 * it's moved/renamed, therefore we don't need to do it here.
		 */
		sctx->send_progress = sctx->cur_ino + 1;
		ret = send_utimes(sctx, sctx->cur_ino, sctx->cur_inode_gen);
		if (ret < 0)
			goto out;
	}

out:
	return ret;
}

static int changed_inode(struct send_ctx *sctx,
			 enum btrfs_compare_tree_result result)
{
	int ret = 0;
	struct btrfs_key *key = sctx->cmp_key;
	struct btrfs_inode_item *left_ii = NULL;
	struct btrfs_inode_item *right_ii = NULL;
	u64 left_gen = 0;
	u64 right_gen = 0;

	sctx->cur_ino = key->objectid;
	sctx->cur_inode_new_gen = 0;
	sctx->cur_inode_last_extent = (u64)-1;

	/*
	 * Set send_progress to current inode. This will tell all get_cur_xxx
	 * functions that the current inode's refs are not updated yet. Later,
	 * when process_recorded_refs is finished, it is set to cur_ino + 1.
	 */
	sctx->send_progress = sctx->cur_ino;

	if (result == BTRFS_COMPARE_TREE_NEW ||
	    result == BTRFS_COMPARE_TREE_CHANGED) {
		left_ii = btrfs_item_ptr(sctx->left_path->nodes[0],
				sctx->left_path->slots[0],
				struct btrfs_inode_item);
		left_gen = btrfs_inode_generation(sctx->left_path->nodes[0],
				left_ii);
	} else {
		right_ii = btrfs_item_ptr(sctx->right_path->nodes[0],
				sctx->right_path->slots[0],
				struct btrfs_inode_item);
		right_gen = btrfs_inode_generation(sctx->right_path->nodes[0],
				right_ii);
	}
	if (result == BTRFS_COMPARE_TREE_CHANGED) {
		right_ii = btrfs_item_ptr(sctx->right_path->nodes[0],
				sctx->right_path->slots[0],
				struct btrfs_inode_item);

		right_gen = btrfs_inode_generation(sctx->right_path->nodes[0],
				right_ii);

		/*
		 * The cur_ino = root dir case is special here. We can't treat
		 * the inode as deleted+reused because it would generate a
		 * stream that tries to delete/mkdir the root dir.
		 */
		if (left_gen != right_gen &&
		    sctx->cur_ino != BTRFS_FIRST_FREE_OBJECTID)
			sctx->cur_inode_new_gen = 1;
	}

	if (result == BTRFS_COMPARE_TREE_NEW) {
		sctx->cur_inode_gen = left_gen;
		sctx->cur_inode_new = 1;
		sctx->cur_inode_deleted = 0;
		sctx->cur_inode_size = btrfs_inode_size(
				sctx->left_path->nodes[0], left_ii);
		sctx->cur_inode_mode = btrfs_inode_mode(
				sctx->left_path->nodes[0], left_ii);
		sctx->cur_inode_rdev = btrfs_inode_rdev(
				sctx->left_path->nodes[0], left_ii);
		if (sctx->cur_ino != BTRFS_FIRST_FREE_OBJECTID)
			ret = send_create_inode_if_needed(sctx);
	} else if (result == BTRFS_COMPARE_TREE_DELETED) {
		sctx->cur_inode_gen = right_gen;
		sctx->cur_inode_new = 0;
		sctx->cur_inode_deleted = 1;
		sctx->cur_inode_size = btrfs_inode_size(
				sctx->right_path->nodes[0], right_ii);
		sctx->cur_inode_mode = btrfs_inode_mode(
				sctx->right_path->nodes[0], right_ii);
	} else if (result == BTRFS_COMPARE_TREE_CHANGED) {
		/*
		 * We need to do some special handling in case the inode was
		 * reported as changed with a changed generation number. This
		 * means that the original inode was deleted and new inode
		 * reused the same inum. So we have to treat the old inode as
		 * deleted and the new one as new.
		 */
		if (sctx->cur_inode_new_gen) {
			/*
			 * First, process the inode as if it was deleted.
			 */
			sctx->cur_inode_gen = right_gen;
			sctx->cur_inode_new = 0;
			sctx->cur_inode_deleted = 1;
			sctx->cur_inode_size = btrfs_inode_size(
					sctx->right_path->nodes[0], right_ii);
			sctx->cur_inode_mode = btrfs_inode_mode(
					sctx->right_path->nodes[0], right_ii);
			ret = process_all_refs(sctx,
					BTRFS_COMPARE_TREE_DELETED);
			if (ret < 0)
				goto out;

			/*
			 * Now process the inode as if it was new.
			 */
			sctx->cur_inode_gen = left_gen;
			sctx->cur_inode_new = 1;
			sctx->cur_inode_deleted = 0;
			sctx->cur_inode_size = btrfs_inode_size(
					sctx->left_path->nodes[0], left_ii);
			sctx->cur_inode_mode = btrfs_inode_mode(
					sctx->left_path->nodes[0], left_ii);
			sctx->cur_inode_rdev = btrfs_inode_rdev(
					sctx->left_path->nodes[0], left_ii);
			ret = send_create_inode_if_needed(sctx);
			if (ret < 0)
				goto out;

			ret = process_all_refs(sctx, BTRFS_COMPARE_TREE_NEW);
			if (ret < 0)
				goto out;
			/*
			 * Advance send_progress now as we did not get into
			 * process_recorded_refs_if_needed in the new_gen case.
			 */
			sctx->send_progress = sctx->cur_ino + 1;

			/*
			 * Now process all extents and xattrs of the inode as if
			 * they were all new.
			 */
			ret = process_all_extents(sctx);
			if (ret < 0)
				goto out;
			ret = process_all_new_xattrs(sctx);
			if (ret < 0)
				goto out;
		} else {
			sctx->cur_inode_gen = left_gen;
			sctx->cur_inode_new = 0;
			sctx->cur_inode_new_gen = 0;
			sctx->cur_inode_deleted = 0;
			sctx->cur_inode_size = btrfs_inode_size(
					sctx->left_path->nodes[0], left_ii);
			sctx->cur_inode_mode = btrfs_inode_mode(
					sctx->left_path->nodes[0], left_ii);
		}
	}

out:
	return ret;
}

/*
 * We have to process new refs before deleted refs, but compare_trees gives us
 * the new and deleted refs mixed. To fix this, we record the new/deleted refs
 * first and later process them in process_recorded_refs.
 * For the cur_inode_new_gen case, we skip recording completely because
 * changed_inode did already initiate processing of refs. The reason for this is
 * that in this case, compare_tree actually compares the refs of 2 different
 * inodes. To fix this, process_all_refs is used in changed_inode to handle all
 * refs of the right tree as deleted and all refs of the left tree as new.
 */
static int changed_ref(struct send_ctx *sctx,
		       enum btrfs_compare_tree_result result)
{
	int ret = 0;

	if (sctx->cur_ino != sctx->cmp_key->objectid) {
		inconsistent_snapshot_error(sctx, result, "reference");
		return -EIO;
	}

	if (!sctx->cur_inode_new_gen &&
	    sctx->cur_ino != BTRFS_FIRST_FREE_OBJECTID) {
		if (result == BTRFS_COMPARE_TREE_NEW)
			ret = record_new_ref(sctx);
		else if (result == BTRFS_COMPARE_TREE_DELETED)
			ret = record_deleted_ref(sctx);
		else if (result == BTRFS_COMPARE_TREE_CHANGED)
			ret = record_changed_ref(sctx);
	}

	return ret;
}

/*
 * Process new/deleted/changed xattrs. We skip processing in the
 * cur_inode_new_gen case because changed_inode did already initiate processing
 * of xattrs. The reason is the same as in changed_ref
 */
static int changed_xattr(struct send_ctx *sctx,
			 enum btrfs_compare_tree_result result)
{
	int ret = 0;

	if (sctx->cur_ino != sctx->cmp_key->objectid) {
		inconsistent_snapshot_error(sctx, result, "xattr");
		return -EIO;
	}

	if (!sctx->cur_inode_new_gen && !sctx->cur_inode_deleted) {
		if (result == BTRFS_COMPARE_TREE_NEW)
			ret = process_new_xattr(sctx);
		else if (result == BTRFS_COMPARE_TREE_DELETED)
			ret = process_deleted_xattr(sctx);
		else if (result == BTRFS_COMPARE_TREE_CHANGED)
			ret = process_changed_xattr(sctx);
	}

	return ret;
}

/*
 * Process new/deleted/changed extents. We skip processing in the
 * cur_inode_new_gen case because changed_inode did already initiate processing
 * of extents. The reason is the same as in changed_ref
 */
static int changed_extent(struct send_ctx *sctx,
			  enum btrfs_compare_tree_result result)
{
	int ret = 0;

	if (sctx->cur_ino != sctx->cmp_key->objectid) {

		if (result == BTRFS_COMPARE_TREE_CHANGED) {
			struct extent_buffer *leaf_l;
			struct extent_buffer *leaf_r;
			struct btrfs_file_extent_item *ei_l;
			struct btrfs_file_extent_item *ei_r;

			leaf_l = sctx->left_path->nodes[0];
			leaf_r = sctx->right_path->nodes[0];
			ei_l = btrfs_item_ptr(leaf_l,
					      sctx->left_path->slots[0],
					      struct btrfs_file_extent_item);
			ei_r = btrfs_item_ptr(leaf_r,
					      sctx->right_path->slots[0],
					      struct btrfs_file_extent_item);

			/*
			 * We may have found an extent item that has changed
			 * only its disk_bytenr field and the corresponding
			 * inode item was not updated. This case happens due to
			 * very specific timings during relocation when a leaf
			 * that contains file extent items is COWed while
			 * relocation is ongoing and its in the stage where it
			 * updates data pointers. So when this happens we can
			 * safely ignore it since we know it's the same extent,
			 * but just at different logical and physical locations
			 * (when an extent is fully replaced with a new one, we
			 * know the generation number must have changed too,
			 * since snapshot creation implies committing the current
			 * transaction, and the inode item must have been updated
			 * as well).
			 * This replacement of the disk_bytenr happens at
			 * relocation.c:replace_file_extents() through
			 * relocation.c:btrfs_reloc_cow_block().
			 */
			if (btrfs_file_extent_generation(leaf_l, ei_l) ==
			    btrfs_file_extent_generation(leaf_r, ei_r) &&
			    btrfs_file_extent_ram_bytes(leaf_l, ei_l) ==
			    btrfs_file_extent_ram_bytes(leaf_r, ei_r) &&
			    btrfs_file_extent_compression(leaf_l, ei_l) ==
			    btrfs_file_extent_compression(leaf_r, ei_r) &&
			    btrfs_file_extent_encryption(leaf_l, ei_l) ==
			    btrfs_file_extent_encryption(leaf_r, ei_r) &&
			    btrfs_file_extent_other_encoding(leaf_l, ei_l) ==
			    btrfs_file_extent_other_encoding(leaf_r, ei_r) &&
			    btrfs_file_extent_type(leaf_l, ei_l) ==
			    btrfs_file_extent_type(leaf_r, ei_r) &&
			    btrfs_file_extent_disk_bytenr(leaf_l, ei_l) !=
			    btrfs_file_extent_disk_bytenr(leaf_r, ei_r) &&
			    btrfs_file_extent_disk_num_bytes(leaf_l, ei_l) ==
			    btrfs_file_extent_disk_num_bytes(leaf_r, ei_r) &&
			    btrfs_file_extent_offset(leaf_l, ei_l) ==
			    btrfs_file_extent_offset(leaf_r, ei_r) &&
			    btrfs_file_extent_num_bytes(leaf_l, ei_l) ==
			    btrfs_file_extent_num_bytes(leaf_r, ei_r))
				return 0;
		}

		inconsistent_snapshot_error(sctx, result, "extent");
		return -EIO;
	}

	if (!sctx->cur_inode_new_gen && !sctx->cur_inode_deleted) {
		if (result != BTRFS_COMPARE_TREE_DELETED)
			ret = process_extent(sctx, sctx->left_path,
					sctx->cmp_key);
	}

	return ret;
}

static int dir_changed(struct send_ctx *sctx, u64 dir)
{
	u64 orig_gen, new_gen;
	int ret;

	ret = get_inode_info(sctx->send_root, dir, NULL, &new_gen, NULL, NULL,
			     NULL, NULL);
	if (ret)
		return ret;

	ret = get_inode_info(sctx->parent_root, dir, NULL, &orig_gen, NULL,
			     NULL, NULL, NULL);
	if (ret)
		return ret;

	return (orig_gen != new_gen) ? 1 : 0;
}

static int compare_refs(struct send_ctx *sctx, struct btrfs_path *path,
			struct btrfs_key *key)
{
	struct btrfs_inode_extref *extref;
	struct extent_buffer *leaf;
	u64 dirid = 0, last_dirid = 0;
	unsigned long ptr;
	u32 item_size;
	u32 cur_offset = 0;
	int ref_name_len;
	int ret = 0;

	/* Easy case, just check this one dirid */
	if (key->type == BTRFS_INODE_REF_KEY) {
		dirid = key->offset;

		ret = dir_changed(sctx, dirid);
		goto out;
	}

	leaf = path->nodes[0];
	item_size = btrfs_item_size_nr(leaf, path->slots[0]);
	ptr = btrfs_item_ptr_offset(leaf, path->slots[0]);
	while (cur_offset < item_size) {
		extref = (struct btrfs_inode_extref *)(ptr +
						       cur_offset);
		dirid = btrfs_inode_extref_parent(leaf, extref);
		ref_name_len = btrfs_inode_extref_name_len(leaf, extref);
		cur_offset += ref_name_len + sizeof(*extref);
		if (dirid == last_dirid)
			continue;
		ret = dir_changed(sctx, dirid);
		if (ret)
			break;
		last_dirid = dirid;
	}
out:
	return ret;
}

/*
 * Updates compare related fields in sctx and simply forwards to the actual
 * changed_xxx functions.
 */
static int changed_cb(struct btrfs_path *left_path,
		      struct btrfs_path *right_path,
		      struct btrfs_key *key,
		      enum btrfs_compare_tree_result result,
		      void *ctx)
{
	int ret = 0;
	struct send_ctx *sctx = ctx;

	if (result == BTRFS_COMPARE_TREE_SAME) {
		if (key->type == BTRFS_INODE_REF_KEY ||
		    key->type == BTRFS_INODE_EXTREF_KEY) {
			ret = compare_refs(sctx, left_path, key);
			if (!ret)
				return 0;
			if (ret < 0)
				return ret;
		} else if (key->type == BTRFS_EXTENT_DATA_KEY) {
			return maybe_send_hole(sctx, left_path, key);
		} else {
			return 0;
		}
		result = BTRFS_COMPARE_TREE_CHANGED;
		ret = 0;
	}

	sctx->left_path = left_path;
	sctx->right_path = right_path;
	sctx->cmp_key = key;

	ret = finish_inode_if_needed(sctx, 0);
	if (ret < 0)
		goto out;

	/* Ignore non-FS objects */
	if (key->objectid == BTRFS_FREE_INO_OBJECTID ||
	    key->objectid == BTRFS_FREE_SPACE_OBJECTID)
		goto out;

	if (key->type == BTRFS_INODE_ITEM_KEY)
		ret = changed_inode(sctx, result);
	else if (key->type == BTRFS_INODE_REF_KEY ||
		 key->type == BTRFS_INODE_EXTREF_KEY)
		ret = changed_ref(sctx, result);
	else if (key->type == BTRFS_XATTR_ITEM_KEY)
		ret = changed_xattr(sctx, result);
	else if (key->type == BTRFS_EXTENT_DATA_KEY)
		ret = changed_extent(sctx, result);

out:
	return ret;
}

static int full_send_tree(struct send_ctx *sctx)
{
	int ret;
	struct btrfs_root *send_root = sctx->send_root;
	struct btrfs_key key;
	struct btrfs_key found_key;
	struct btrfs_path *path;
	struct extent_buffer *eb;
	int slot;

	path = alloc_path_for_send();
	if (!path)
		return -ENOMEM;

	key.objectid = BTRFS_FIRST_FREE_OBJECTID;
	key.type = BTRFS_INODE_ITEM_KEY;
	key.offset = 0;

	ret = btrfs_search_slot_for_read(send_root, &key, path, 1, 0);
	if (ret < 0)
		goto out;
	if (ret)
		goto out_finish;

	while (1) {
		eb = path->nodes[0];
		slot = path->slots[0];
		btrfs_item_key_to_cpu(eb, &found_key, slot);

		ret = changed_cb(path, NULL, &found_key,
				 BTRFS_COMPARE_TREE_NEW, sctx);
		if (ret < 0)
			goto out;

		key.objectid = found_key.objectid;
		key.type = found_key.type;
		key.offset = found_key.offset + 1;

		ret = btrfs_next_item(send_root, path);
		if (ret < 0)
			goto out;
		if (ret) {
			ret  = 0;
			break;
		}
	}

out_finish:
	ret = finish_inode_if_needed(sctx, 1);

out:
	btrfs_free_path(path);
	return ret;
}

static int send_subvol(struct send_ctx *sctx)
{
	int ret;

	if (!(sctx->flags & BTRFS_SEND_FLAG_OMIT_STREAM_HEADER)) {
		ret = send_header(sctx);
		if (ret < 0)
			goto out;
	}

	ret = send_subvol_begin(sctx);
	if (ret < 0)
		goto out;

	if (sctx->parent_root) {
		ret = btrfs_compare_trees(sctx->send_root, sctx->parent_root,
				changed_cb, sctx);
		if (ret < 0)
			goto out;
		ret = finish_inode_if_needed(sctx, 1);
		if (ret < 0)
			goto out;
	} else {
		ret = full_send_tree(sctx);
		if (ret < 0)
			goto out;
	}

out:
	free_recorded_refs(sctx);
	return ret;
}

/*
 * If orphan cleanup did remove any orphans from a root, it means the tree
 * was modified and therefore the commit root is not the same as the current
 * root anymore. This is a problem, because send uses the commit root and
 * therefore can see inode items that don't exist in the current root anymore,
 * and for example make calls to btrfs_iget, which will do tree lookups based
 * on the current root and not on the commit root. Those lookups will fail,
 * returning a -ESTALE error, and making send fail with that error. So make
 * sure a send does not see any orphans we have just removed, and that it will
 * see the same inodes regardless of whether a transaction commit happened
 * before it started (meaning that the commit root will be the same as the
 * current root) or not.
 */
static int ensure_commit_roots_uptodate(struct send_ctx *sctx)
{
	int i;
	struct btrfs_trans_handle *trans = NULL;

again:
	if (sctx->parent_root &&
	    sctx->parent_root->node != sctx->parent_root->commit_root)
		goto commit_trans;

	for (i = 0; i < sctx->clone_roots_cnt; i++)
		if (sctx->clone_roots[i].root->node !=
		    sctx->clone_roots[i].root->commit_root)
			goto commit_trans;

	if (trans)
		return btrfs_end_transaction(trans);

	return 0;

commit_trans:
	/* Use any root, all fs roots will get their commit roots updated. */
	if (!trans) {
		trans = btrfs_join_transaction(sctx->send_root);
		if (IS_ERR(trans))
			return PTR_ERR(trans);
		goto again;
	}

	return btrfs_commit_transaction(trans);
}

static void btrfs_root_dec_send_in_progress(struct btrfs_root* root)
{
	spin_lock(&root->root_item_lock);
	root->send_in_progress--;
	/*
	 * Not much left to do, we don't know why it's unbalanced and
	 * can't blindly reset it to 0.
	 */
	if (root->send_in_progress < 0)
		btrfs_err(root->fs_info,
			  "send_in_progres unbalanced %d root %llu",
			  root->send_in_progress, root->root_key.objectid);
	spin_unlock(&root->root_item_lock);
}

long btrfs_ioctl_send(struct file *mnt_file, struct btrfs_ioctl_send_args *arg)
{
	int ret = 0;
	struct btrfs_root *send_root = BTRFS_I(file_inode(mnt_file))->root;
	struct btrfs_fs_info *fs_info = send_root->fs_info;
	struct btrfs_root *clone_root;
	struct btrfs_key key;
	struct send_ctx *sctx = NULL;
	u32 i;
	u64 *clone_sources_tmp = NULL;
	int clone_sources_to_rollback = 0;
	unsigned alloc_size;
	int sort_clone_roots = 0;
	int index;

	if (!capable(CAP_SYS_ADMIN))
		return -EPERM;

	/*
	 * The subvolume must remain read-only during send, protect against
	 * making it RW. This also protects against deletion.
	 */
	spin_lock(&send_root->root_item_lock);
	send_root->send_in_progress++;
	spin_unlock(&send_root->root_item_lock);

	/*
	 * This is done when we lookup the root, it should already be complete
	 * by the time we get here.
	 */
	WARN_ON(send_root->orphan_cleanup_state != ORPHAN_CLEANUP_DONE);

	/*
	 * Userspace tools do the checks and warn the user if it's
	 * not RO.
	 */
	if (!btrfs_root_readonly(send_root)) {
		ret = -EPERM;
		goto out;
	}

	/*
	 * Check that we don't overflow at later allocations, we request
	 * clone_sources_count + 1 items, and compare to unsigned long inside
	 * access_ok.
	 */
	if (arg->clone_sources_count >
	    ULONG_MAX / sizeof(struct clone_root) - 1) {
		ret = -EINVAL;
		goto out;
	}

	if (!access_ok(VERIFY_READ, arg->clone_sources,
			sizeof(*arg->clone_sources) *
			arg->clone_sources_count)) {
		ret = -EFAULT;
		goto out;
	}

	if (arg->flags & ~BTRFS_SEND_FLAG_MASK) {
		ret = -EINVAL;
		goto out;
	}

	sctx = kzalloc(sizeof(struct send_ctx), GFP_KERNEL);
	if (!sctx) {
		ret = -ENOMEM;
		goto out;
	}

	INIT_LIST_HEAD(&sctx->new_refs);
	INIT_LIST_HEAD(&sctx->deleted_refs);
	INIT_RADIX_TREE(&sctx->name_cache, GFP_KERNEL);
	INIT_LIST_HEAD(&sctx->name_cache_list);

	sctx->flags = arg->flags;

	sctx->send_filp = fget(arg->send_fd);
	if (!sctx->send_filp) {
		ret = -EBADF;
		goto out;
	}

	sctx->send_root = send_root;
	/*
	 * Unlikely but possible, if the subvolume is marked for deletion but
	 * is slow to remove the directory entry, send can still be started
	 */
	if (btrfs_root_dead(sctx->send_root)) {
		ret = -EPERM;
		goto out;
	}

	sctx->clone_roots_cnt = arg->clone_sources_count;

	sctx->send_max_size = BTRFS_SEND_BUF_SIZE;
	sctx->send_buf = kvmalloc(sctx->send_max_size, GFP_KERNEL);
	if (!sctx->send_buf) {
		ret = -ENOMEM;
		goto out;
	}

	sctx->read_buf = kvmalloc(BTRFS_SEND_READ_SIZE, GFP_KERNEL);
	if (!sctx->read_buf) {
		ret = -ENOMEM;
		goto out;
	}

	sctx->pending_dir_moves = RB_ROOT;
	sctx->waiting_dir_moves = RB_ROOT;
	sctx->orphan_dirs = RB_ROOT;

	alloc_size = sizeof(struct clone_root) * (arg->clone_sources_count + 1);

	sctx->clone_roots = kzalloc(alloc_size, GFP_KERNEL);
	if (!sctx->clone_roots) {
		ret = -ENOMEM;
		goto out;
	}

	alloc_size = arg->clone_sources_count * sizeof(*arg->clone_sources);

	if (arg->clone_sources_count) {
		clone_sources_tmp = kvmalloc(alloc_size, GFP_KERNEL);
		if (!clone_sources_tmp) {
			ret = -ENOMEM;
			goto out;
		}

		ret = copy_from_user(clone_sources_tmp, arg->clone_sources,
				alloc_size);
		if (ret) {
			ret = -EFAULT;
			goto out;
		}

		for (i = 0; i < arg->clone_sources_count; i++) {
			key.objectid = clone_sources_tmp[i];
			key.type = BTRFS_ROOT_ITEM_KEY;
			key.offset = (u64)-1;

			index = srcu_read_lock(&fs_info->subvol_srcu);

			clone_root = btrfs_read_fs_root_no_name(fs_info, &key);
			if (IS_ERR(clone_root)) {
				srcu_read_unlock(&fs_info->subvol_srcu, index);
				ret = PTR_ERR(clone_root);
				goto out;
			}
			spin_lock(&clone_root->root_item_lock);
			if (!btrfs_root_readonly(clone_root) ||
			    btrfs_root_dead(clone_root)) {
				spin_unlock(&clone_root->root_item_lock);
				srcu_read_unlock(&fs_info->subvol_srcu, index);
				ret = -EPERM;
				goto out;
			}
			clone_root->send_in_progress++;
			spin_unlock(&clone_root->root_item_lock);
			srcu_read_unlock(&fs_info->subvol_srcu, index);

			sctx->clone_roots[i].root = clone_root;
			clone_sources_to_rollback = i + 1;
		}
		kvfree(clone_sources_tmp);
		clone_sources_tmp = NULL;
	}

	if (arg->parent_root) {
		key.objectid = arg->parent_root;
		key.type = BTRFS_ROOT_ITEM_KEY;
		key.offset = (u64)-1;

		index = srcu_read_lock(&fs_info->subvol_srcu);

		sctx->parent_root = btrfs_read_fs_root_no_name(fs_info, &key);
		if (IS_ERR(sctx->parent_root)) {
			srcu_read_unlock(&fs_info->subvol_srcu, index);
			ret = PTR_ERR(sctx->parent_root);
			goto out;
		}

		spin_lock(&sctx->parent_root->root_item_lock);
		sctx->parent_root->send_in_progress++;
		if (!btrfs_root_readonly(sctx->parent_root) ||
				btrfs_root_dead(sctx->parent_root)) {
			spin_unlock(&sctx->parent_root->root_item_lock);
			srcu_read_unlock(&fs_info->subvol_srcu, index);
			ret = -EPERM;
			goto out;
		}
		spin_unlock(&sctx->parent_root->root_item_lock);

		srcu_read_unlock(&fs_info->subvol_srcu, index);
	}

	/*
	 * Clones from send_root are allowed, but only if the clone source
	 * is behind the current send position. This is checked while searching
	 * for possible clone sources.
	 */
	sctx->clone_roots[sctx->clone_roots_cnt++].root = sctx->send_root;

	/* We do a bsearch later */
	sort(sctx->clone_roots, sctx->clone_roots_cnt,
			sizeof(*sctx->clone_roots), __clone_root_cmp_sort,
			NULL);
	sort_clone_roots = 1;

	ret = ensure_commit_roots_uptodate(sctx);
	if (ret)
		goto out;

	current->journal_info = BTRFS_SEND_TRANS_STUB;
	ret = send_subvol(sctx);
	current->journal_info = NULL;
	if (ret < 0)
		goto out;

	if (!(sctx->flags & BTRFS_SEND_FLAG_OMIT_END_CMD)) {
		ret = begin_cmd(sctx, BTRFS_SEND_C_END);
		if (ret < 0)
			goto out;
		ret = send_cmd(sctx);
		if (ret < 0)
			goto out;
	}

out:
	WARN_ON(sctx && !ret && !RB_EMPTY_ROOT(&sctx->pending_dir_moves));
	while (sctx && !RB_EMPTY_ROOT(&sctx->pending_dir_moves)) {
		struct rb_node *n;
		struct pending_dir_move *pm;

		n = rb_first(&sctx->pending_dir_moves);
		pm = rb_entry(n, struct pending_dir_move, node);
		while (!list_empty(&pm->list)) {
			struct pending_dir_move *pm2;

			pm2 = list_first_entry(&pm->list,
					       struct pending_dir_move, list);
			free_pending_move(sctx, pm2);
		}
		free_pending_move(sctx, pm);
	}

	WARN_ON(sctx && !ret && !RB_EMPTY_ROOT(&sctx->waiting_dir_moves));
	while (sctx && !RB_EMPTY_ROOT(&sctx->waiting_dir_moves)) {
		struct rb_node *n;
		struct waiting_dir_move *dm;

		n = rb_first(&sctx->waiting_dir_moves);
		dm = rb_entry(n, struct waiting_dir_move, node);
		rb_erase(&dm->node, &sctx->waiting_dir_moves);
		kfree(dm);
	}

	WARN_ON(sctx && !ret && !RB_EMPTY_ROOT(&sctx->orphan_dirs));
	while (sctx && !RB_EMPTY_ROOT(&sctx->orphan_dirs)) {
		struct rb_node *n;
		struct orphan_dir_info *odi;

		n = rb_first(&sctx->orphan_dirs);
		odi = rb_entry(n, struct orphan_dir_info, node);
		free_orphan_dir_info(sctx, odi);
	}

	if (sort_clone_roots) {
		for (i = 0; i < sctx->clone_roots_cnt; i++)
			btrfs_root_dec_send_in_progress(
					sctx->clone_roots[i].root);
	} else {
		for (i = 0; sctx && i < clone_sources_to_rollback; i++)
			btrfs_root_dec_send_in_progress(
					sctx->clone_roots[i].root);

		btrfs_root_dec_send_in_progress(send_root);
	}
	if (sctx && !IS_ERR_OR_NULL(sctx->parent_root))
		btrfs_root_dec_send_in_progress(sctx->parent_root);

	kvfree(clone_sources_tmp);

	if (sctx) {
		if (sctx->send_filp)
			fput(sctx->send_filp);

		kvfree(sctx->clone_roots);
		kvfree(sctx->send_buf);
		kvfree(sctx->read_buf);

		name_cache_free(sctx);

		kfree(sctx);
	}

	return ret;
}<|MERGE_RESOLUTION|>--- conflicted
+++ resolved
@@ -4715,11 +4715,6 @@
 	/* initial readahead */
 	memset(&sctx->ra, 0, sizeof(struct file_ra_state));
 	file_ra_state_init(&sctx->ra, inode->i_mapping);
-<<<<<<< HEAD
-	page_cache_sync_readahead(inode->i_mapping, &sctx->ra, NULL, index,
-		       last_index - index + 1);
-=======
->>>>>>> 9abd04af
 
 	while (index <= last_index) {
 		unsigned cur_len = min_t(unsigned, len,
