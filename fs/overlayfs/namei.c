--- conflicted
+++ resolved
@@ -1056,12 +1056,9 @@
 			.lowerpath = stack,
 			.index = index,
 			.numlower = ctr,
-<<<<<<< HEAD
-=======
 			.redirect = upperredirect,
 			.lowerdata = (ctr > 1 && !d.is_dir) ?
 				      stack[ctr - 1].dentry : NULL,
->>>>>>> c03e3079
 		};
 
 		inode = ovl_get_inode(dentry->d_sb, &oip);
