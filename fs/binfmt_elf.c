/*
 * linux/fs/binfmt_elf.c
 *
 * These are the functions used to load ELF format executables as used
 * on SVr4 machines.  Information on the format may be found in the book
 * "UNIX SYSTEM V RELEASE 4 Programmers Guide: Ansi C and Programming Support
 * Tools".
 *
 * Copyright 1993, 1994: Eric Youngdale (ericy@cais.com).
 */

#include <linux/module.h>
#include <linux/kernel.h>
#include <linux/fs.h>
#include <linux/mm.h>
#include <linux/mman.h>
#include <linux/errno.h>
#include <linux/signal.h>
#include <linux/binfmts.h>
#include <linux/string.h>
#include <linux/file.h>
#include <linux/slab.h>
#include <linux/personality.h>
#include <linux/elfcore.h>
#include <linux/init.h>
#include <linux/highuid.h>
#include <linux/compiler.h>
#include <linux/highmem.h>
#include <linux/pagemap.h>
#include <linux/vmalloc.h>
#include <linux/security.h>
#include <linux/random.h>
#include <linux/elf.h>
#include <linux/elf-randomize.h>
#include <linux/utsname.h>
#include <linux/coredump.h>
#include <linux/sched.h>
#include <linux/sched/coredump.h>
#include <linux/sched/task_stack.h>
#include <linux/sched/cputime.h>
#include <linux/cred.h>
#include <linux/dax.h>
#include <linux/uaccess.h>
#include <asm/param.h>
#include <asm/page.h>

#ifndef user_long_t
#define user_long_t long
#endif
#ifndef user_siginfo_t
#define user_siginfo_t siginfo_t
#endif

/* That's for binfmt_elf_fdpic to deal with */
#ifndef elf_check_fdpic
#define elf_check_fdpic(ex) false
#endif

static int load_elf_binary(struct linux_binprm *bprm);
static unsigned long elf_map(struct file *, unsigned long, struct elf_phdr *,
				int, int, unsigned long);

#ifdef CONFIG_USELIB
static int load_elf_library(struct file *);
#else
#define load_elf_library NULL
#endif

/*
 * If we don't support core dumping, then supply a NULL so we
 * don't even try.
 */
#ifdef CONFIG_ELF_CORE
static int elf_core_dump(struct coredump_params *cprm);
#else
#define elf_core_dump	NULL
#endif

#if ELF_EXEC_PAGESIZE > PAGE_SIZE
#define ELF_MIN_ALIGN	ELF_EXEC_PAGESIZE
#else
#define ELF_MIN_ALIGN	PAGE_SIZE
#endif

#ifndef ELF_CORE_EFLAGS
#define ELF_CORE_EFLAGS	0
#endif

#define ELF_PAGESTART(_v) ((_v) & ~(unsigned long)(ELF_MIN_ALIGN-1))
#define ELF_PAGEOFFSET(_v) ((_v) & (ELF_MIN_ALIGN-1))
#define ELF_PAGEALIGN(_v) (((_v) + ELF_MIN_ALIGN - 1) & ~(ELF_MIN_ALIGN - 1))

static struct linux_binfmt elf_format = {
	.module		= THIS_MODULE,
	.load_binary	= load_elf_binary,
	.load_shlib	= load_elf_library,
	.core_dump	= elf_core_dump,
	.min_coredump	= ELF_EXEC_PAGESIZE,
};

#define BAD_ADDR(x) ((unsigned long)(x) >= TASK_SIZE)

static int set_brk(unsigned long start, unsigned long end, int prot)
{
	start = ELF_PAGEALIGN(start);
	end = ELF_PAGEALIGN(end);
	if (end > start) {
		/*
		 * Map the last of the bss segment.
		 * If the header is requesting these pages to be
		 * executable, honour that (ppc32 needs this).
		 */
		int error = vm_brk_flags(start, end - start,
				prot & PROT_EXEC ? VM_EXEC : 0);
		if (error)
			return error;
	}
	current->mm->start_brk = current->mm->brk = end;
	return 0;
}

/* We need to explicitly zero any fractional pages
   after the data section (i.e. bss).  This would
   contain the junk from the file that should not
   be in memory
 */
static int padzero(unsigned long elf_bss)
{
	unsigned long nbyte;

	nbyte = ELF_PAGEOFFSET(elf_bss);
	if (nbyte) {
		nbyte = ELF_MIN_ALIGN - nbyte;
		if (clear_user((void __user *) elf_bss, nbyte))
			return -EFAULT;
	}
	return 0;
}

/* Let's use some macros to make this stack manipulation a little clearer */
#ifdef CONFIG_STACK_GROWSUP
#define STACK_ADD(sp, items) ((elf_addr_t __user *)(sp) + (items))
#define STACK_ROUND(sp, items) \
	((15 + (unsigned long) ((sp) + (items))) &~ 15UL)
#define STACK_ALLOC(sp, len) ({ \
	elf_addr_t __user *old_sp = (elf_addr_t __user *)sp; sp += len; \
	old_sp; })
#else
#define STACK_ADD(sp, items) ((elf_addr_t __user *)(sp) - (items))
#define STACK_ROUND(sp, items) \
	(((unsigned long) (sp - items)) &~ 15UL)
#define STACK_ALLOC(sp, len) ({ sp -= len ; sp; })
#endif

#ifndef ELF_BASE_PLATFORM
/*
 * AT_BASE_PLATFORM indicates the "real" hardware/microarchitecture.
 * If the arch defines ELF_BASE_PLATFORM (in asm/elf.h), the value
 * will be copied to the user stack in the same manner as AT_PLATFORM.
 */
#define ELF_BASE_PLATFORM NULL
#endif

static int
create_elf_tables(struct linux_binprm *bprm, struct elfhdr *exec,
		unsigned long load_addr, unsigned long interp_load_addr)
{
	unsigned long p = bprm->p;
	int argc = bprm->argc;
	int envc = bprm->envc;
	elf_addr_t __user *sp;
	elf_addr_t __user *u_platform;
	elf_addr_t __user *u_base_platform;
	elf_addr_t __user *u_rand_bytes;
	const char *k_platform = ELF_PLATFORM;
	const char *k_base_platform = ELF_BASE_PLATFORM;
	unsigned char k_rand_bytes[16];
	int items;
	elf_addr_t *elf_info;
	int ei_index = 0;
	const struct cred *cred = current_cred();
	struct vm_area_struct *vma;

	/*
	 * In some cases (e.g. Hyper-Threading), we want to avoid L1
	 * evictions by the processes running on the same package. One
	 * thing we can do is to shuffle the initial stack for them.
	 */

	p = arch_align_stack(p);

	/*
	 * If this architecture has a platform capability string, copy it
	 * to userspace.  In some cases (Sparc), this info is impossible
	 * for userspace to get any other way, in others (i386) it is
	 * merely difficult.
	 */
	u_platform = NULL;
	if (k_platform) {
		size_t len = strlen(k_platform) + 1;

		u_platform = (elf_addr_t __user *)STACK_ALLOC(p, len);
		if (__copy_to_user(u_platform, k_platform, len))
			return -EFAULT;
	}

	/*
	 * If this architecture has a "base" platform capability
	 * string, copy it to userspace.
	 */
	u_base_platform = NULL;
	if (k_base_platform) {
		size_t len = strlen(k_base_platform) + 1;

		u_base_platform = (elf_addr_t __user *)STACK_ALLOC(p, len);
		if (__copy_to_user(u_base_platform, k_base_platform, len))
			return -EFAULT;
	}

	/*
	 * Generate 16 random bytes for userspace PRNG seeding.
	 */
	get_random_bytes(k_rand_bytes, sizeof(k_rand_bytes));
	u_rand_bytes = (elf_addr_t __user *)
		       STACK_ALLOC(p, sizeof(k_rand_bytes));
	if (__copy_to_user(u_rand_bytes, k_rand_bytes, sizeof(k_rand_bytes)))
		return -EFAULT;

	/* Create the ELF interpreter info */
	elf_info = (elf_addr_t *)current->mm->saved_auxv;
	/* update AT_VECTOR_SIZE_BASE if the number of NEW_AUX_ENT() changes */
#define NEW_AUX_ENT(id, val) \
	do { \
		elf_info[ei_index++] = id; \
		elf_info[ei_index++] = val; \
	} while (0)

#ifdef ARCH_DLINFO
	/* 
	 * ARCH_DLINFO must come first so PPC can do its special alignment of
	 * AUXV.
	 * update AT_VECTOR_SIZE_ARCH if the number of NEW_AUX_ENT() in
	 * ARCH_DLINFO changes
	 */
	ARCH_DLINFO;
#endif
	NEW_AUX_ENT(AT_HWCAP, ELF_HWCAP);
	NEW_AUX_ENT(AT_PAGESZ, ELF_EXEC_PAGESIZE);
	NEW_AUX_ENT(AT_CLKTCK, CLOCKS_PER_SEC);
	NEW_AUX_ENT(AT_PHDR, load_addr + exec->e_phoff);
	NEW_AUX_ENT(AT_PHENT, sizeof(struct elf_phdr));
	NEW_AUX_ENT(AT_PHNUM, exec->e_phnum);
	NEW_AUX_ENT(AT_BASE, interp_load_addr);
	NEW_AUX_ENT(AT_FLAGS, 0);
	NEW_AUX_ENT(AT_ENTRY, exec->e_entry);
	NEW_AUX_ENT(AT_UID, from_kuid_munged(cred->user_ns, cred->uid));
	NEW_AUX_ENT(AT_EUID, from_kuid_munged(cred->user_ns, cred->euid));
	NEW_AUX_ENT(AT_GID, from_kgid_munged(cred->user_ns, cred->gid));
	NEW_AUX_ENT(AT_EGID, from_kgid_munged(cred->user_ns, cred->egid));
	NEW_AUX_ENT(AT_SECURE, bprm->secureexec);
	NEW_AUX_ENT(AT_RANDOM, (elf_addr_t)(unsigned long)u_rand_bytes);
#ifdef ELF_HWCAP2
	NEW_AUX_ENT(AT_HWCAP2, ELF_HWCAP2);
#endif
	NEW_AUX_ENT(AT_EXECFN, bprm->exec);
	if (k_platform) {
		NEW_AUX_ENT(AT_PLATFORM,
			    (elf_addr_t)(unsigned long)u_platform);
	}
	if (k_base_platform) {
		NEW_AUX_ENT(AT_BASE_PLATFORM,
			    (elf_addr_t)(unsigned long)u_base_platform);
	}
	if (bprm->interp_flags & BINPRM_FLAGS_EXECFD) {
		NEW_AUX_ENT(AT_EXECFD, bprm->interp_data);
	}
#undef NEW_AUX_ENT
	/* AT_NULL is zero; clear the rest too */
	memset(&elf_info[ei_index], 0,
	       sizeof current->mm->saved_auxv - ei_index * sizeof elf_info[0]);

	/* And advance past the AT_NULL entry.  */
	ei_index += 2;

	sp = STACK_ADD(p, ei_index);

	items = (argc + 1) + (envc + 1) + 1;
	bprm->p = STACK_ROUND(sp, items);

	/* Point sp at the lowest address on the stack */
#ifdef CONFIG_STACK_GROWSUP
	sp = (elf_addr_t __user *)bprm->p - items - ei_index;
	bprm->exec = (unsigned long)sp; /* XXX: PARISC HACK */
#else
	sp = (elf_addr_t __user *)bprm->p;
#endif


	/*
	 * Grow the stack manually; some architectures have a limit on how
	 * far ahead a user-space access may be in order to grow the stack.
	 */
	vma = find_extend_vma(current->mm, bprm->p);
	if (!vma)
		return -EFAULT;

	/* Now, let's put argc (and argv, envp if appropriate) on the stack */
	if (__put_user(argc, sp++))
		return -EFAULT;

	/* Populate list of argv pointers back to argv strings. */
	p = current->mm->arg_end = current->mm->arg_start;
	while (argc-- > 0) {
		size_t len;
		if (__put_user((elf_addr_t)p, sp++))
			return -EFAULT;
		len = strnlen_user((void __user *)p, MAX_ARG_STRLEN);
		if (!len || len > MAX_ARG_STRLEN)
			return -EINVAL;
		p += len;
	}
	if (__put_user(0, sp++))
		return -EFAULT;
	current->mm->arg_end = p;

	/* Populate list of envp pointers back to envp strings. */
	current->mm->env_end = current->mm->env_start = p;
	while (envc-- > 0) {
		size_t len;
		if (__put_user((elf_addr_t)p, sp++))
			return -EFAULT;
		len = strnlen_user((void __user *)p, MAX_ARG_STRLEN);
		if (!len || len > MAX_ARG_STRLEN)
			return -EINVAL;
		p += len;
	}
	if (__put_user(0, sp++))
		return -EFAULT;
	current->mm->env_end = p;

	/* Put the elf_info on the stack in the right place.  */
	if (copy_to_user(sp, elf_info, ei_index * sizeof(elf_addr_t)))
		return -EFAULT;
	return 0;
}

#ifndef elf_map

static unsigned long elf_map(struct file *filep, unsigned long addr,
		struct elf_phdr *eppnt, int prot, int type,
		unsigned long total_size)
{
	unsigned long map_addr;
	unsigned long size = eppnt->p_filesz + ELF_PAGEOFFSET(eppnt->p_vaddr);
	unsigned long off = eppnt->p_offset - ELF_PAGEOFFSET(eppnt->p_vaddr);
	addr = ELF_PAGESTART(addr);
	size = ELF_PAGEALIGN(size);

	/* mmap() will return -EINVAL if given a zero size, but a
	 * segment with zero filesize is perfectly valid */
	if (!size)
		return addr;

	/*
	* total_size is the size of the ELF (interpreter) image.
	* The _first_ mmap needs to know the full size, otherwise
	* randomization might put this image into an overlapping
	* position with the ELF binary image. (since size < total_size)
	* So we first map the 'big' image - and unmap the remainder at
	* the end. (which unmap is needed for ELF images with holes.)
	*/
	if (total_size) {
		total_size = ELF_PAGEALIGN(total_size);
		map_addr = vm_mmap(filep, addr, total_size, prot, type, off);
		if (!BAD_ADDR(map_addr))
			vm_munmap(map_addr+size, total_size-size);
	} else
		map_addr = vm_mmap(filep, addr, size, prot, type, off);

	if ((type & MAP_FIXED_NOREPLACE) &&
	    PTR_ERR((void *)map_addr) == -EEXIST)
		pr_info("%d (%s): Uhuuh, elf segment at %px requested but the memory is mapped already\n",
			task_pid_nr(current), current->comm, (void *)addr);

	return(map_addr);
}

#endif /* !elf_map */

static unsigned long total_mapping_size(struct elf_phdr *cmds, int nr)
{
	int i, first_idx = -1, last_idx = -1;

	for (i = 0; i < nr; i++) {
		if (cmds[i].p_type == PT_LOAD) {
			last_idx = i;
			if (first_idx == -1)
				first_idx = i;
		}
	}
	if (first_idx == -1)
		return 0;

	return cmds[last_idx].p_vaddr + cmds[last_idx].p_memsz -
				ELF_PAGESTART(cmds[first_idx].p_vaddr);
}

/**
 * load_elf_phdrs() - load ELF program headers
 * @elf_ex:   ELF header of the binary whose program headers should be loaded
 * @elf_file: the opened ELF binary file
 *
 * Loads ELF program headers from the binary file elf_file, which has the ELF
 * header pointed to by elf_ex, into a newly allocated array. The caller is
 * responsible for freeing the allocated data. Returns an ERR_PTR upon failure.
 */
static struct elf_phdr *load_elf_phdrs(struct elfhdr *elf_ex,
				       struct file *elf_file)
{
	struct elf_phdr *elf_phdata = NULL;
	int retval, size, err = -1;
	loff_t pos = elf_ex->e_phoff;

	/*
	 * If the size of this structure has changed, then punt, since
	 * we will be doing the wrong thing.
	 */
	if (elf_ex->e_phentsize != sizeof(struct elf_phdr))
		goto out;

	/* Sanity check the number of program headers... */
	if (elf_ex->e_phnum < 1 ||
		elf_ex->e_phnum > 65536U / sizeof(struct elf_phdr))
		goto out;

	/* ...and their total size. */
	size = sizeof(struct elf_phdr) * elf_ex->e_phnum;
	if (size > ELF_MIN_ALIGN)
		goto out;

	elf_phdata = kmalloc(size, GFP_KERNEL);
	if (!elf_phdata)
		goto out;

	/* Read in the program headers */
	retval = kernel_read(elf_file, elf_phdata, size, &pos);
	if (retval != size) {
		err = (retval < 0) ? retval : -EIO;
		goto out;
	}

	/* Success! */
	err = 0;
out:
	if (err) {
		kfree(elf_phdata);
		elf_phdata = NULL;
	}
	return elf_phdata;
}

#ifndef CONFIG_ARCH_BINFMT_ELF_STATE

/**
 * struct arch_elf_state - arch-specific ELF loading state
 *
 * This structure is used to preserve architecture specific data during
 * the loading of an ELF file, throughout the checking of architecture
 * specific ELF headers & through to the point where the ELF load is
 * known to be proceeding (ie. SET_PERSONALITY).
 *
 * This implementation is a dummy for architectures which require no
 * specific state.
 */
struct arch_elf_state {
};

#define INIT_ARCH_ELF_STATE {}

/**
 * arch_elf_pt_proc() - check a PT_LOPROC..PT_HIPROC ELF program header
 * @ehdr:	The main ELF header
 * @phdr:	The program header to check
 * @elf:	The open ELF file
 * @is_interp:	True if the phdr is from the interpreter of the ELF being
 *		loaded, else false.
 * @state:	Architecture-specific state preserved throughout the process
 *		of loading the ELF.
 *
 * Inspects the program header phdr to validate its correctness and/or
 * suitability for the system. Called once per ELF program header in the
 * range PT_LOPROC to PT_HIPROC, for both the ELF being loaded and its
 * interpreter.
 *
 * Return: Zero to proceed with the ELF load, non-zero to fail the ELF load
 *         with that return code.
 */
static inline int arch_elf_pt_proc(struct elfhdr *ehdr,
				   struct elf_phdr *phdr,
				   struct file *elf, bool is_interp,
				   struct arch_elf_state *state)
{
	/* Dummy implementation, always proceed */
	return 0;
}

/**
 * arch_check_elf() - check an ELF executable
 * @ehdr:	The main ELF header
 * @has_interp:	True if the ELF has an interpreter, else false.
 * @interp_ehdr: The interpreter's ELF header
 * @state:	Architecture-specific state preserved throughout the process
 *		of loading the ELF.
 *
 * Provides a final opportunity for architecture code to reject the loading
 * of the ELF & cause an exec syscall to return an error. This is called after
 * all program headers to be checked by arch_elf_pt_proc have been.
 *
 * Return: Zero to proceed with the ELF load, non-zero to fail the ELF load
 *         with that return code.
 */
static inline int arch_check_elf(struct elfhdr *ehdr, bool has_interp,
				 struct elfhdr *interp_ehdr,
				 struct arch_elf_state *state)
{
	/* Dummy implementation, always proceed */
	return 0;
}

#endif /* !CONFIG_ARCH_BINFMT_ELF_STATE */

/* This is much more generalized than the library routine read function,
   so we keep this separate.  Technically the library read function
   is only provided so that we can read a.out libraries that have
   an ELF header */

static unsigned long load_elf_interp(struct elfhdr *interp_elf_ex,
		struct file *interpreter, unsigned long *interp_map_addr,
		unsigned long no_base, struct elf_phdr *interp_elf_phdata)
{
	struct elf_phdr *eppnt;
	unsigned long load_addr = 0;
	int load_addr_set = 0;
	unsigned long last_bss = 0, elf_bss = 0;
	int bss_prot = 0;
	unsigned long error = ~0UL;
	unsigned long total_size;
	int i;

	/* First of all, some simple consistency checks */
	if (interp_elf_ex->e_type != ET_EXEC &&
	    interp_elf_ex->e_type != ET_DYN)
		goto out;
	if (!elf_check_arch(interp_elf_ex) ||
	    elf_check_fdpic(interp_elf_ex))
		goto out;
	if (!interpreter->f_op->mmap)
		goto out;

	total_size = total_mapping_size(interp_elf_phdata,
					interp_elf_ex->e_phnum);
	if (!total_size) {
		error = -EINVAL;
		goto out;
	}

	eppnt = interp_elf_phdata;
	for (i = 0; i < interp_elf_ex->e_phnum; i++, eppnt++) {
		if (eppnt->p_type == PT_LOAD) {
			int elf_type = MAP_PRIVATE | MAP_DENYWRITE;
			int elf_prot = 0;
			unsigned long vaddr = 0;
			unsigned long k, map_addr;

			if (eppnt->p_flags & PF_R)
		    		elf_prot = PROT_READ;
			if (eppnt->p_flags & PF_W)
				elf_prot |= PROT_WRITE;
			if (eppnt->p_flags & PF_X)
				elf_prot |= PROT_EXEC;
			vaddr = eppnt->p_vaddr;
			if (interp_elf_ex->e_type == ET_EXEC || load_addr_set)
				elf_type |= MAP_FIXED_NOREPLACE;
			else if (no_base && interp_elf_ex->e_type == ET_DYN)
				load_addr = -vaddr;

			map_addr = elf_map(interpreter, load_addr + vaddr,
					eppnt, elf_prot, elf_type, total_size);
			total_size = 0;
			if (!*interp_map_addr)
				*interp_map_addr = map_addr;
			error = map_addr;
			if (BAD_ADDR(map_addr))
				goto out;

			if (!load_addr_set &&
			    interp_elf_ex->e_type == ET_DYN) {
				load_addr = map_addr - ELF_PAGESTART(vaddr);
				load_addr_set = 1;
			}

			/*
			 * Check to see if the section's size will overflow the
			 * allowed task size. Note that p_filesz must always be
			 * <= p_memsize so it's only necessary to check p_memsz.
			 */
			k = load_addr + eppnt->p_vaddr;
			if (BAD_ADDR(k) ||
			    eppnt->p_filesz > eppnt->p_memsz ||
			    eppnt->p_memsz > TASK_SIZE ||
			    TASK_SIZE - eppnt->p_memsz < k) {
				error = -ENOMEM;
				goto out;
			}

			/*
			 * Find the end of the file mapping for this phdr, and
			 * keep track of the largest address we see for this.
			 */
			k = load_addr + eppnt->p_vaddr + eppnt->p_filesz;
			if (k > elf_bss)
				elf_bss = k;

			/*
			 * Do the same thing for the memory mapping - between
			 * elf_bss and last_bss is the bss section.
			 */
			k = load_addr + eppnt->p_vaddr + eppnt->p_memsz;
			if (k > last_bss) {
				last_bss = k;
				bss_prot = elf_prot;
			}
		}
	}

	/*
	 * Now fill out the bss section: first pad the last page from
	 * the file up to the page boundary, and zero it from elf_bss
	 * up to the end of the page.
	 */
	if (padzero(elf_bss)) {
		error = -EFAULT;
		goto out;
	}
	/*
	 * Next, align both the file and mem bss up to the page size,
	 * since this is where elf_bss was just zeroed up to, and where
	 * last_bss will end after the vm_brk_flags() below.
	 */
	elf_bss = ELF_PAGEALIGN(elf_bss);
	last_bss = ELF_PAGEALIGN(last_bss);
	/* Finally, if there is still more bss to allocate, do it. */
	if (last_bss > elf_bss) {
		error = vm_brk_flags(elf_bss, last_bss - elf_bss,
				bss_prot & PROT_EXEC ? VM_EXEC : 0);
		if (error)
			goto out;
	}

	error = load_addr;
out:
	return error;
}

/*
 * These are the functions used to load ELF style executables and shared
 * libraries.  There is no binary dependent code anywhere else.
 */

#ifndef STACK_RND_MASK
#define STACK_RND_MASK (0x7ff >> (PAGE_SHIFT - 12))	/* 8MB of VA */
#endif

static unsigned long randomize_stack_top(unsigned long stack_top)
{
	unsigned long random_variable = 0;

	if (current->flags & PF_RANDOMIZE) {
		random_variable = get_random_long();
		random_variable &= STACK_RND_MASK;
		random_variable <<= PAGE_SHIFT;
	}
#ifdef CONFIG_STACK_GROWSUP
	return PAGE_ALIGN(stack_top) + random_variable;
#else
	return PAGE_ALIGN(stack_top) - random_variable;
#endif
}

static int load_elf_binary(struct linux_binprm *bprm)
{
	struct file *interpreter = NULL; /* to shut gcc up */
 	unsigned long load_addr = 0, load_bias = 0;
	int load_addr_set = 0;
	char * elf_interpreter = NULL;
	unsigned long error;
	struct elf_phdr *elf_ppnt, *elf_phdata, *interp_elf_phdata = NULL;
	unsigned long elf_bss, elf_brk;
	int bss_prot = 0;
	int retval, i;
	unsigned long elf_entry;
	unsigned long interp_load_addr = 0;
	unsigned long start_code, end_code, start_data, end_data;
	unsigned long reloc_func_desc __maybe_unused = 0;
	int executable_stack = EXSTACK_DEFAULT;
	struct pt_regs *regs = current_pt_regs();
	struct {
		struct elfhdr elf_ex;
		struct elfhdr interp_elf_ex;
	} *loc;
	struct arch_elf_state arch_state = INIT_ARCH_ELF_STATE;
	loff_t pos;

	loc = kmalloc(sizeof(*loc), GFP_KERNEL);
	if (!loc) {
		retval = -ENOMEM;
		goto out_ret;
	}
	
	/* Get the exec-header */
	loc->elf_ex = *((struct elfhdr *)bprm->buf);

	retval = -ENOEXEC;
	/* First of all, some simple consistency checks */
	if (memcmp(loc->elf_ex.e_ident, ELFMAG, SELFMAG) != 0)
		goto out;

	if (loc->elf_ex.e_type != ET_EXEC && loc->elf_ex.e_type != ET_DYN)
		goto out;
	if (!elf_check_arch(&loc->elf_ex))
		goto out;
	if (elf_check_fdpic(&loc->elf_ex))
		goto out;
	if (!bprm->file->f_op->mmap)
		goto out;

	elf_phdata = load_elf_phdrs(&loc->elf_ex, bprm->file);
	if (!elf_phdata)
		goto out;

	elf_ppnt = elf_phdata;
	elf_bss = 0;
	elf_brk = 0;

	start_code = ~0UL;
	end_code = 0;
	start_data = 0;
	end_data = 0;

	for (i = 0; i < loc->elf_ex.e_phnum; i++) {
		if (elf_ppnt->p_type == PT_INTERP) {
			/* This is the program interpreter used for
			 * shared libraries - for now assume that this
			 * is an a.out format binary
			 */
			retval = -ENOEXEC;
			if (elf_ppnt->p_filesz > PATH_MAX || 
			    elf_ppnt->p_filesz < 2)
				goto out_free_ph;

			retval = -ENOMEM;
			elf_interpreter = kmalloc(elf_ppnt->p_filesz,
						  GFP_KERNEL);
			if (!elf_interpreter)
				goto out_free_ph;

			pos = elf_ppnt->p_offset;
			retval = kernel_read(bprm->file, elf_interpreter,
					     elf_ppnt->p_filesz, &pos);
			if (retval != elf_ppnt->p_filesz) {
				if (retval >= 0)
					retval = -EIO;
				goto out_free_interp;
			}
			/* make sure path is NULL terminated */
			retval = -ENOEXEC;
			if (elf_interpreter[elf_ppnt->p_filesz - 1] != '\0')
				goto out_free_interp;

			interpreter = open_exec(elf_interpreter);
			retval = PTR_ERR(interpreter);
			if (IS_ERR(interpreter))
				goto out_free_interp;

			/*
			 * If the binary is not readable then enforce
			 * mm->dumpable = 0 regardless of the interpreter's
			 * permissions.
			 */
			would_dump(bprm, interpreter);

			/* Get the exec headers */
			pos = 0;
			retval = kernel_read(interpreter, &loc->interp_elf_ex,
					     sizeof(loc->interp_elf_ex), &pos);
			if (retval != sizeof(loc->interp_elf_ex)) {
				if (retval >= 0)
					retval = -EIO;
				goto out_free_dentry;
			}

			break;
		}
		elf_ppnt++;
	}

	elf_ppnt = elf_phdata;
	for (i = 0; i < loc->elf_ex.e_phnum; i++, elf_ppnt++)
		switch (elf_ppnt->p_type) {
		case PT_GNU_STACK:
			if (elf_ppnt->p_flags & PF_X)
				executable_stack = EXSTACK_ENABLE_X;
			else
				executable_stack = EXSTACK_DISABLE_X;
			break;

		case PT_LOPROC ... PT_HIPROC:
			retval = arch_elf_pt_proc(&loc->elf_ex, elf_ppnt,
						  bprm->file, false,
						  &arch_state);
			if (retval)
				goto out_free_dentry;
			break;
		}

	/* Some simple consistency checks for the interpreter */
	if (elf_interpreter) {
		retval = -ELIBBAD;
		/* Not an ELF interpreter */
		if (memcmp(loc->interp_elf_ex.e_ident, ELFMAG, SELFMAG) != 0)
			goto out_free_dentry;
		/* Verify the interpreter has a valid arch */
		if (!elf_check_arch(&loc->interp_elf_ex) ||
		    elf_check_fdpic(&loc->interp_elf_ex))
			goto out_free_dentry;

		/* Load the interpreter program headers */
		interp_elf_phdata = load_elf_phdrs(&loc->interp_elf_ex,
						   interpreter);
		if (!interp_elf_phdata)
			goto out_free_dentry;

		/* Pass PT_LOPROC..PT_HIPROC headers to arch code */
		elf_ppnt = interp_elf_phdata;
		for (i = 0; i < loc->interp_elf_ex.e_phnum; i++, elf_ppnt++)
			switch (elf_ppnt->p_type) {
			case PT_LOPROC ... PT_HIPROC:
				retval = arch_elf_pt_proc(&loc->interp_elf_ex,
							  elf_ppnt, interpreter,
							  true, &arch_state);
				if (retval)
					goto out_free_dentry;
				break;
			}
	}

	/*
	 * Allow arch code to reject the ELF at this point, whilst it's
	 * still possible to return an error to the code that invoked
	 * the exec syscall.
	 */
	retval = arch_check_elf(&loc->elf_ex,
				!!interpreter, &loc->interp_elf_ex,
				&arch_state);
	if (retval)
		goto out_free_dentry;

	/* Flush all traces of the currently running executable */
	retval = flush_old_exec(bprm);
	if (retval)
		goto out_free_dentry;

	/* Do this immediately, since STACK_TOP as used in setup_arg_pages
	   may depend on the personality.  */
	SET_PERSONALITY2(loc->elf_ex, &arch_state);
	if (elf_read_implies_exec(loc->elf_ex, executable_stack))
		current->personality |= READ_IMPLIES_EXEC;

	if (!(current->personality & ADDR_NO_RANDOMIZE) && randomize_va_space)
		current->flags |= PF_RANDOMIZE;

	setup_new_exec(bprm);
	install_exec_creds(bprm);

	/* Do this so that we can load the interpreter, if need be.  We will
	   change some of these later */
	retval = setup_arg_pages(bprm, randomize_stack_top(STACK_TOP),
				 executable_stack);
	if (retval < 0)
		goto out_free_dentry;
	
	current->mm->start_stack = bprm->p;

	/* Now we do a little grungy work by mmapping the ELF image into
	   the correct location in memory. */
	for(i = 0, elf_ppnt = elf_phdata;
	    i < loc->elf_ex.e_phnum; i++, elf_ppnt++) {
		int elf_prot = 0, elf_flags, elf_fixed = MAP_FIXED_NOREPLACE;
		unsigned long k, vaddr;
		unsigned long total_size = 0;

		if (elf_ppnt->p_type != PT_LOAD)
			continue;

		if (unlikely (elf_brk > elf_bss)) {
			unsigned long nbyte;
	            
			/* There was a PT_LOAD segment with p_memsz > p_filesz
			   before this one. Map anonymous pages, if needed,
			   and clear the area.  */
			retval = set_brk(elf_bss + load_bias,
					 elf_brk + load_bias,
					 bss_prot);
			if (retval)
				goto out_free_dentry;
			nbyte = ELF_PAGEOFFSET(elf_bss);
			if (nbyte) {
				nbyte = ELF_MIN_ALIGN - nbyte;
				if (nbyte > elf_brk - elf_bss)
					nbyte = elf_brk - elf_bss;
				if (clear_user((void __user *)elf_bss +
							load_bias, nbyte)) {
					/*
					 * This bss-zeroing can fail if the ELF
					 * file specifies odd protections. So
					 * we don't check the return value
					 */
				}
			}

			/*
			 * Some binaries have overlapping elf segments and then
			 * we have to forcefully map over an existing mapping
			 * e.g. over this newly established brk mapping.
			 */
			elf_fixed = MAP_FIXED;
		}

		if (elf_ppnt->p_flags & PF_R)
			elf_prot |= PROT_READ;
		if (elf_ppnt->p_flags & PF_W)
			elf_prot |= PROT_WRITE;
		if (elf_ppnt->p_flags & PF_X)
			elf_prot |= PROT_EXEC;

		elf_flags = MAP_PRIVATE | MAP_DENYWRITE | MAP_EXECUTABLE;

		vaddr = elf_ppnt->p_vaddr;
		/*
		 * If we are loading ET_EXEC or we have already performed
		 * the ET_DYN load_addr calculations, proceed normally.
		 */
		if (loc->elf_ex.e_type == ET_EXEC || load_addr_set) {
			elf_flags |= elf_fixed;
		} else if (loc->elf_ex.e_type == ET_DYN) {
			/*
			 * This logic is run once for the first LOAD Program
			 * Header for ET_DYN binaries to calculate the
			 * randomization (load_bias) for all the LOAD
			 * Program Headers, and to calculate the entire
			 * size of the ELF mapping (total_size). (Note that
			 * load_addr_set is set to true later once the
			 * initial mapping is performed.)
			 *
			 * There are effectively two types of ET_DYN
			 * binaries: programs (i.e. PIE: ET_DYN with INTERP)
			 * and loaders (ET_DYN without INTERP, since they
			 * _are_ the ELF interpreter). The loaders must
			 * be loaded away from programs since the program
			 * may otherwise collide with the loader (especially
			 * for ET_EXEC which does not have a randomized
			 * position). For example to handle invocations of
			 * "./ld.so someprog" to test out a new version of
			 * the loader, the subsequent program that the
			 * loader loads must avoid the loader itself, so
			 * they cannot share the same load range. Sufficient
			 * room for the brk must be allocated with the
			 * loader as well, since brk must be available with
			 * the loader.
			 *
			 * Therefore, programs are loaded offset from
			 * ELF_ET_DYN_BASE and loaders are loaded into the
			 * independently randomized mmap region (0 load_bias
			 * without MAP_FIXED).
			 */
			if (elf_interpreter) {
				load_bias = ELF_ET_DYN_BASE;
				if (current->flags & PF_RANDOMIZE)
					load_bias += arch_mmap_rnd();
				elf_flags |= elf_fixed;
			} else
				load_bias = 0;

			/*
			 * Since load_bias is used for all subsequent loading
			 * calculations, we must lower it by the first vaddr
			 * so that the remaining calculations based on the
			 * ELF vaddrs will be correctly offset. The result
			 * is then page aligned.
			 */
			load_bias = ELF_PAGESTART(load_bias - vaddr);

			total_size = total_mapping_size(elf_phdata,
							loc->elf_ex.e_phnum);
			if (!total_size) {
				retval = -EINVAL;
				goto out_free_dentry;
			}
		}

		error = elf_map(bprm->file, load_bias + vaddr, elf_ppnt,
				elf_prot, elf_flags, total_size);
		if (BAD_ADDR(error)) {
			retval = IS_ERR((void *)error) ?
				PTR_ERR((void*)error) : -EINVAL;
			goto out_free_dentry;
		}

		if (!load_addr_set) {
			load_addr_set = 1;
			load_addr = (elf_ppnt->p_vaddr - elf_ppnt->p_offset);
			if (loc->elf_ex.e_type == ET_DYN) {
				load_bias += error -
				             ELF_PAGESTART(load_bias + vaddr);
				load_addr += load_bias;
				reloc_func_desc = load_bias;
			}
		}
		k = elf_ppnt->p_vaddr;
		if (k < start_code)
			start_code = k;
		if (start_data < k)
			start_data = k;

		/*
		 * Check to see if the section's size will overflow the
		 * allowed task size. Note that p_filesz must always be
		 * <= p_memsz so it is only necessary to check p_memsz.
		 */
		if (BAD_ADDR(k) || elf_ppnt->p_filesz > elf_ppnt->p_memsz ||
		    elf_ppnt->p_memsz > TASK_SIZE ||
		    TASK_SIZE - elf_ppnt->p_memsz < k) {
			/* set_brk can never work. Avoid overflows. */
			retval = -EINVAL;
			goto out_free_dentry;
		}

		k = elf_ppnt->p_vaddr + elf_ppnt->p_filesz;

		if (k > elf_bss)
			elf_bss = k;
		if ((elf_ppnt->p_flags & PF_X) && end_code < k)
			end_code = k;
		if (end_data < k)
			end_data = k;
		k = elf_ppnt->p_vaddr + elf_ppnt->p_memsz;
		if (k > elf_brk) {
			bss_prot = elf_prot;
			elf_brk = k;
		}
	}

	loc->elf_ex.e_entry += load_bias;
	elf_bss += load_bias;
	elf_brk += load_bias;
	start_code += load_bias;
	end_code += load_bias;
	start_data += load_bias;
	end_data += load_bias;

	/* Calling set_brk effectively mmaps the pages that we need
	 * for the bss and break sections.  We must do this before
	 * mapping in the interpreter, to make sure it doesn't wind
	 * up getting placed where the bss needs to go.
	 */
	retval = set_brk(elf_bss, elf_brk, bss_prot);
	if (retval)
		goto out_free_dentry;
	if (likely(elf_bss != elf_brk) && unlikely(padzero(elf_bss))) {
		retval = -EFAULT; /* Nobody gets to see this, but.. */
		goto out_free_dentry;
	}

	if (elf_interpreter) {
		unsigned long interp_map_addr = 0;

		elf_entry = load_elf_interp(&loc->interp_elf_ex,
					    interpreter,
					    &interp_map_addr,
					    load_bias, interp_elf_phdata);
		if (!IS_ERR((void *)elf_entry)) {
			/*
			 * load_elf_interp() returns relocation
			 * adjustment
			 */
			interp_load_addr = elf_entry;
			elf_entry += loc->interp_elf_ex.e_entry;
		}
		if (BAD_ADDR(elf_entry)) {
			retval = IS_ERR((void *)elf_entry) ?
					(int)elf_entry : -EINVAL;
			goto out_free_dentry;
		}
		reloc_func_desc = interp_load_addr;

		allow_write_access(interpreter);
		fput(interpreter);
		kfree(elf_interpreter);
	} else {
		elf_entry = loc->elf_ex.e_entry;
		if (BAD_ADDR(elf_entry)) {
			retval = -EINVAL;
			goto out_free_dentry;
		}
	}

	kfree(interp_elf_phdata);
	kfree(elf_phdata);

	set_binfmt(&elf_format);

#ifdef ARCH_HAS_SETUP_ADDITIONAL_PAGES
	retval = arch_setup_additional_pages(bprm, !!elf_interpreter);
	if (retval < 0)
		goto out;
#endif /* ARCH_HAS_SETUP_ADDITIONAL_PAGES */

	retval = create_elf_tables(bprm, &loc->elf_ex,
			  load_addr, interp_load_addr);
	if (retval < 0)
		goto out;
	/* N.B. passed_fileno might not be initialized? */
	current->mm->end_code = end_code;
	current->mm->start_code = start_code;
	current->mm->start_data = start_data;
	current->mm->end_data = end_data;
	current->mm->start_stack = bprm->p;

	if ((current->flags & PF_RANDOMIZE) && (randomize_va_space > 1)) {
		current->mm->brk = current->mm->start_brk =
			arch_randomize_brk(current->mm);
#ifdef compat_brk_randomized
		current->brk_randomized = 1;
#endif
	}

	if (current->personality & MMAP_PAGE_ZERO) {
		/* Why this, you ask???  Well SVr4 maps page 0 as read-only,
		   and some applications "depend" upon this behavior.
		   Since we do not have the power to recompile these, we
		   emulate the SVr4 behavior. Sigh. */
		error = vm_mmap(NULL, 0, PAGE_SIZE, PROT_READ | PROT_EXEC,
				MAP_FIXED | MAP_PRIVATE, 0);
	}

#ifdef ELF_PLAT_INIT
	/*
	 * The ABI may specify that certain registers be set up in special
	 * ways (on i386 %edx is the address of a DT_FINI function, for
	 * example.  In addition, it may also specify (eg, PowerPC64 ELF)
	 * that the e_entry field is the address of the function descriptor
	 * for the startup routine, rather than the address of the startup
	 * routine itself.  This macro performs whatever initialization to
	 * the regs structure is required as well as any relocations to the
	 * function descriptor entries when executing dynamically links apps.
	 */
	ELF_PLAT_INIT(regs, reloc_func_desc);
#endif

	finalize_exec(bprm);
	start_thread(regs, elf_entry, bprm->p);
	retval = 0;
out:
	kfree(loc);
out_ret:
	return retval;

	/* error cleanup */
out_free_dentry:
	kfree(interp_elf_phdata);
	allow_write_access(interpreter);
	if (interpreter)
		fput(interpreter);
out_free_interp:
	kfree(elf_interpreter);
out_free_ph:
	kfree(elf_phdata);
	goto out;
}

#ifdef CONFIG_USELIB
/* This is really simpleminded and specialized - we are loading an
   a.out library that is given an ELF header. */
static int load_elf_library(struct file *file)
{
	struct elf_phdr *elf_phdata;
	struct elf_phdr *eppnt;
	unsigned long elf_bss, bss, len;
	int retval, error, i, j;
	struct elfhdr elf_ex;
	loff_t pos = 0;

	error = -ENOEXEC;
	retval = kernel_read(file, &elf_ex, sizeof(elf_ex), &pos);
	if (retval != sizeof(elf_ex))
		goto out;

	if (memcmp(elf_ex.e_ident, ELFMAG, SELFMAG) != 0)
		goto out;

	/* First of all, some simple consistency checks */
	if (elf_ex.e_type != ET_EXEC || elf_ex.e_phnum > 2 ||
	    !elf_check_arch(&elf_ex) || !file->f_op->mmap)
		goto out;
	if (elf_check_fdpic(&elf_ex))
		goto out;

	/* Now read in all of the header information */

	j = sizeof(struct elf_phdr) * elf_ex.e_phnum;
	/* j < ELF_MIN_ALIGN because elf_ex.e_phnum <= 2 */

	error = -ENOMEM;
	elf_phdata = kmalloc(j, GFP_KERNEL);
	if (!elf_phdata)
		goto out;

	eppnt = elf_phdata;
	error = -ENOEXEC;
	pos =  elf_ex.e_phoff;
	retval = kernel_read(file, eppnt, j, &pos);
	if (retval != j)
		goto out_free_ph;

	for (j = 0, i = 0; i<elf_ex.e_phnum; i++)
		if ((eppnt + i)->p_type == PT_LOAD)
			j++;
	if (j != 1)
		goto out_free_ph;

	while (eppnt->p_type != PT_LOAD)
		eppnt++;

	/* Now use mmap to map the library into memory. */
	error = vm_mmap(file,
			ELF_PAGESTART(eppnt->p_vaddr),
			(eppnt->p_filesz +
			 ELF_PAGEOFFSET(eppnt->p_vaddr)),
			PROT_READ | PROT_WRITE | PROT_EXEC,
			MAP_FIXED_NOREPLACE | MAP_PRIVATE | MAP_DENYWRITE,
			(eppnt->p_offset -
			 ELF_PAGEOFFSET(eppnt->p_vaddr)));
	if (error != ELF_PAGESTART(eppnt->p_vaddr))
		goto out_free_ph;

	elf_bss = eppnt->p_vaddr + eppnt->p_filesz;
	if (padzero(elf_bss)) {
		error = -EFAULT;
		goto out_free_ph;
	}

	len = ELF_PAGESTART(eppnt->p_filesz + eppnt->p_vaddr +
			    ELF_MIN_ALIGN - 1);
	bss = eppnt->p_memsz + eppnt->p_vaddr;
	if (bss > len) {
		error = vm_brk(len, bss - len);
		if (error)
			goto out_free_ph;
	}
	error = 0;

out_free_ph:
	kfree(elf_phdata);
out:
	return error;
}
#endif /* #ifdef CONFIG_USELIB */

#ifdef CONFIG_ELF_CORE
/*
 * ELF core dumper
 *
 * Modelled on fs/exec.c:aout_core_dump()
 * Jeremy Fitzhardinge <jeremy@sw.oz.au>
 */

/*
 * The purpose of always_dump_vma() is to make sure that special kernel mappings
 * that are useful for post-mortem analysis are included in every core dump.
 * In that way we ensure that the core dump is fully interpretable later
 * without matching up the same kernel and hardware config to see what PC values
 * meant. These special mappings include - vDSO, vsyscall, and other
 * architecture specific mappings
 */
static bool always_dump_vma(struct vm_area_struct *vma)
{
	/* Any vsyscall mappings? */
	if (vma == get_gate_vma(vma->vm_mm))
		return true;

	/*
	 * Assume that all vmas with a .name op should always be dumped.
	 * If this changes, a new vm_ops field can easily be added.
	 */
	if (vma->vm_ops && vma->vm_ops->name && vma->vm_ops->name(vma))
		return true;

	/*
	 * arch_vma_name() returns non-NULL for special architecture mappings,
	 * such as vDSO sections.
	 */
	if (arch_vma_name(vma))
		return true;

	return false;
}

/*
 * Decide what to dump of a segment, part, all or none.
 */
static unsigned long vma_dump_size(struct vm_area_struct *vma,
				   unsigned long mm_flags)
{
#define FILTER(type)	(mm_flags & (1UL << MMF_DUMP_##type))

	/* always dump the vdso and vsyscall sections */
	if (always_dump_vma(vma))
		goto whole;

	if (vma->vm_flags & VM_DONTDUMP)
		return 0;

	/* support for DAX */
	if (vma_is_dax(vma)) {
		if ((vma->vm_flags & VM_SHARED) && FILTER(DAX_SHARED))
			goto whole;
		if (!(vma->vm_flags & VM_SHARED) && FILTER(DAX_PRIVATE))
			goto whole;
		return 0;
	}

	/* Hugetlb memory check */
	if (vma->vm_flags & VM_HUGETLB) {
		if ((vma->vm_flags & VM_SHARED) && FILTER(HUGETLB_SHARED))
			goto whole;
		if (!(vma->vm_flags & VM_SHARED) && FILTER(HUGETLB_PRIVATE))
			goto whole;
		return 0;
	}

	/* Do not dump I/O mapped devices or special mappings */
	if (vma->vm_flags & VM_IO)
		return 0;

	/* By default, dump shared memory if mapped from an anonymous file. */
	if (vma->vm_flags & VM_SHARED) {
		if (file_inode(vma->vm_file)->i_nlink == 0 ?
		    FILTER(ANON_SHARED) : FILTER(MAPPED_SHARED))
			goto whole;
		return 0;
	}

	/* Dump segments that have been written to.  */
	if (vma->anon_vma && FILTER(ANON_PRIVATE))
		goto whole;
	if (vma->vm_file == NULL)
		return 0;

	if (FILTER(MAPPED_PRIVATE))
		goto whole;

	/*
	 * If this looks like the beginning of a DSO or executable mapping,
	 * check for an ELF header.  If we find one, dump the first page to
	 * aid in determining what was mapped here.
	 */
	if (FILTER(ELF_HEADERS) &&
	    vma->vm_pgoff == 0 && (vma->vm_flags & VM_READ)) {
		u32 __user *header = (u32 __user *) vma->vm_start;
		u32 word;
		mm_segment_t fs = get_fs();
		/*
		 * Doing it this way gets the constant folded by GCC.
		 */
		union {
			u32 cmp;
			char elfmag[SELFMAG];
		} magic;
		BUILD_BUG_ON(SELFMAG != sizeof word);
		magic.elfmag[EI_MAG0] = ELFMAG0;
		magic.elfmag[EI_MAG1] = ELFMAG1;
		magic.elfmag[EI_MAG2] = ELFMAG2;
		magic.elfmag[EI_MAG3] = ELFMAG3;
		/*
		 * Switch to the user "segment" for get_user(),
		 * then put back what elf_core_dump() had in place.
		 */
		set_fs(USER_DS);
		if (unlikely(get_user(word, header)))
			word = 0;
		set_fs(fs);
		if (word == magic.cmp)
			return PAGE_SIZE;
	}

#undef	FILTER

	return 0;

whole:
	return vma->vm_end - vma->vm_start;
}

/* An ELF note in memory */
struct memelfnote
{
	const char *name;
	int type;
	unsigned int datasz;
	void *data;
};

static int notesize(struct memelfnote *en)
{
	int sz;

	sz = sizeof(struct elf_note);
	sz += roundup(strlen(en->name) + 1, 4);
	sz += roundup(en->datasz, 4);

	return sz;
}

static int writenote(struct memelfnote *men, struct coredump_params *cprm)
{
	struct elf_note en;
	en.n_namesz = strlen(men->name) + 1;
	en.n_descsz = men->datasz;
	en.n_type = men->type;

	return dump_emit(cprm, &en, sizeof(en)) &&
	    dump_emit(cprm, men->name, en.n_namesz) && dump_align(cprm, 4) &&
	    dump_emit(cprm, men->data, men->datasz) && dump_align(cprm, 4);
}

static void fill_elf_header(struct elfhdr *elf, int segs,
			    u16 machine, u32 flags)
{
	memset(elf, 0, sizeof(*elf));

	memcpy(elf->e_ident, ELFMAG, SELFMAG);
	elf->e_ident[EI_CLASS] = ELF_CLASS;
	elf->e_ident[EI_DATA] = ELF_DATA;
	elf->e_ident[EI_VERSION] = EV_CURRENT;
	elf->e_ident[EI_OSABI] = ELF_OSABI;

	elf->e_type = ET_CORE;
	elf->e_machine = machine;
	elf->e_version = EV_CURRENT;
	elf->e_phoff = sizeof(struct elfhdr);
	elf->e_flags = flags;
	elf->e_ehsize = sizeof(struct elfhdr);
	elf->e_phentsize = sizeof(struct elf_phdr);
	elf->e_phnum = segs;

	return;
}

static void fill_elf_note_phdr(struct elf_phdr *phdr, int sz, loff_t offset)
{
	phdr->p_type = PT_NOTE;
	phdr->p_offset = offset;
	phdr->p_vaddr = 0;
	phdr->p_paddr = 0;
	phdr->p_filesz = sz;
	phdr->p_memsz = 0;
	phdr->p_flags = 0;
	phdr->p_align = 0;
	return;
}

static void fill_note(struct memelfnote *note, const char *name, int type, 
		unsigned int sz, void *data)
{
	note->name = name;
	note->type = type;
	note->datasz = sz;
	note->data = data;
	return;
}

/*
 * fill up all the fields in prstatus from the given task struct, except
 * registers which need to be filled up separately.
 */
static void fill_prstatus(struct elf_prstatus *prstatus,
		struct task_struct *p, long signr)
{
	prstatus->pr_info.si_signo = prstatus->pr_cursig = signr;
	prstatus->pr_sigpend = p->pending.signal.sig[0];
	prstatus->pr_sighold = p->blocked.sig[0];
	rcu_read_lock();
	prstatus->pr_ppid = task_pid_vnr(rcu_dereference(p->real_parent));
	rcu_read_unlock();
	prstatus->pr_pid = task_pid_vnr(p);
	prstatus->pr_pgrp = task_pgrp_vnr(p);
	prstatus->pr_sid = task_session_vnr(p);
	if (thread_group_leader(p)) {
		struct task_cputime cputime;

		/*
		 * This is the record for the group leader.  It shows the
		 * group-wide total, not its individual thread total.
		 */
		thread_group_cputime(p, &cputime);
		prstatus->pr_utime = ns_to_timeval(cputime.utime);
		prstatus->pr_stime = ns_to_timeval(cputime.stime);
	} else {
		u64 utime, stime;

		task_cputime(p, &utime, &stime);
		prstatus->pr_utime = ns_to_timeval(utime);
		prstatus->pr_stime = ns_to_timeval(stime);
	}

	prstatus->pr_cutime = ns_to_timeval(p->signal->cutime);
	prstatus->pr_cstime = ns_to_timeval(p->signal->cstime);
}

static int fill_psinfo(struct elf_prpsinfo *psinfo, struct task_struct *p,
		       struct mm_struct *mm)
{
	const struct cred *cred;
	unsigned int i, len;
	
	/* first copy the parameters from user space */
	memset(psinfo, 0, sizeof(struct elf_prpsinfo));

	len = mm->arg_end - mm->arg_start;
	if (len >= ELF_PRARGSZ)
		len = ELF_PRARGSZ-1;
	if (copy_from_user(&psinfo->pr_psargs,
		           (const char __user *)mm->arg_start, len))
		return -EFAULT;
	for(i = 0; i < len; i++)
		if (psinfo->pr_psargs[i] == 0)
			psinfo->pr_psargs[i] = ' ';
	psinfo->pr_psargs[len] = 0;

	rcu_read_lock();
	psinfo->pr_ppid = task_pid_vnr(rcu_dereference(p->real_parent));
	rcu_read_unlock();
	psinfo->pr_pid = task_pid_vnr(p);
	psinfo->pr_pgrp = task_pgrp_vnr(p);
	psinfo->pr_sid = task_session_vnr(p);

	i = p->state ? ffz(~p->state) + 1 : 0;
	psinfo->pr_state = i;
	psinfo->pr_sname = (i > 5) ? '.' : "RSDTZW"[i];
	psinfo->pr_zomb = psinfo->pr_sname == 'Z';
	psinfo->pr_nice = task_nice(p);
	psinfo->pr_flag = p->flags;
	rcu_read_lock();
	cred = __task_cred(p);
	SET_UID(psinfo->pr_uid, from_kuid_munged(cred->user_ns, cred->uid));
	SET_GID(psinfo->pr_gid, from_kgid_munged(cred->user_ns, cred->gid));
	rcu_read_unlock();
	strncpy(psinfo->pr_fname, p->comm, sizeof(psinfo->pr_fname));
	
	return 0;
}

static void fill_auxv_note(struct memelfnote *note, struct mm_struct *mm)
{
	elf_addr_t *auxv = (elf_addr_t *) mm->saved_auxv;
	int i = 0;
	do
		i += 2;
	while (auxv[i - 2] != AT_NULL);
	fill_note(note, "CORE", NT_AUXV, i * sizeof(elf_addr_t), auxv);
}

static void fill_siginfo_note(struct memelfnote *note, user_siginfo_t *csigdata,
		const siginfo_t *siginfo)
{
	mm_segment_t old_fs = get_fs();
	set_fs(KERNEL_DS);
	copy_siginfo_to_user((user_siginfo_t __user *) csigdata, siginfo);
	set_fs(old_fs);
	fill_note(note, "CORE", NT_SIGINFO, sizeof(*csigdata), csigdata);
}

#define MAX_FILE_NOTE_SIZE (4*1024*1024)
/*
 * Format of NT_FILE note:
 *
 * long count     -- how many files are mapped
 * long page_size -- units for file_ofs
 * array of [COUNT] elements of
 *   long start
 *   long end
 *   long file_ofs
 * followed by COUNT filenames in ASCII: "FILE1" NUL "FILE2" NUL...
 */
static int fill_files_note(struct memelfnote *note)
{
	struct vm_area_struct *vma;
	unsigned count, size, names_ofs, remaining, n;
	user_long_t *data;
	user_long_t *start_end_ofs;
	char *name_base, *name_curpos;

	/* *Estimated* file count and total data size needed */
	count = current->mm->map_count;
	if (count > UINT_MAX / 64)
		return -EINVAL;
	size = count * 64;

	names_ofs = (2 + 3 * count) * sizeof(data[0]);
 alloc:
	if (size >= MAX_FILE_NOTE_SIZE) /* paranoia check */
		return -EINVAL;
	size = round_up(size, PAGE_SIZE);
	data = kvmalloc(size, GFP_KERNEL);
	if (ZERO_OR_NULL_PTR(data))
		return -ENOMEM;

	start_end_ofs = data + 2;
	name_base = name_curpos = ((char *)data) + names_ofs;
	remaining = size - names_ofs;
	count = 0;
	for (vma = current->mm->mmap; vma != NULL; vma = vma->vm_next) {
		struct file *file;
		const char *filename;

		file = vma->vm_file;
		if (!file)
			continue;
		filename = file_path(file, name_curpos, remaining);
		if (IS_ERR(filename)) {
			if (PTR_ERR(filename) == -ENAMETOOLONG) {
				kvfree(data);
				size = size * 5 / 4;
				goto alloc;
			}
			continue;
		}

		/* file_path() fills at the end, move name down */
		/* n = strlen(filename) + 1: */
		n = (name_curpos + remaining) - filename;
		remaining = filename - name_curpos;
		memmove(name_curpos, filename, n);
		name_curpos += n;

		*start_end_ofs++ = vma->vm_start;
		*start_end_ofs++ = vma->vm_end;
		*start_end_ofs++ = vma->vm_pgoff;
		count++;
	}

	/* Now we know exact count of files, can store it */
	data[0] = count;
	data[1] = PAGE_SIZE;
	/*
	 * Count usually is less than current->mm->map_count,
	 * we need to move filenames down.
	 */
	n = current->mm->map_count - count;
	if (n != 0) {
		unsigned shift_bytes = n * 3 * sizeof(data[0]);
		memmove(name_base - shift_bytes, name_base,
			name_curpos - name_base);
		name_curpos -= shift_bytes;
	}

	size = name_curpos - (char *)data;
	fill_note(note, "CORE", NT_FILE, size, data);
	return 0;
}

#ifdef CORE_DUMP_USE_REGSET
#include <linux/regset.h>

struct elf_thread_core_info {
	struct elf_thread_core_info *next;
	struct task_struct *task;
	struct elf_prstatus prstatus;
	struct memelfnote notes[0];
};

struct elf_note_info {
	struct elf_thread_core_info *thread;
	struct memelfnote psinfo;
	struct memelfnote signote;
	struct memelfnote auxv;
	struct memelfnote files;
	user_siginfo_t csigdata;
	size_t size;
	int thread_notes;
};

/*
 * When a regset has a writeback hook, we call it on each thread before
 * dumping user memory.  On register window machines, this makes sure the
 * user memory backing the register data is up to date before we read it.
 */
static void do_thread_regset_writeback(struct task_struct *task,
				       const struct user_regset *regset)
{
	if (regset->writeback)
		regset->writeback(task, regset, 1);
}

#ifndef PRSTATUS_SIZE
#define PRSTATUS_SIZE(S, R) sizeof(S)
#endif

#ifndef SET_PR_FPVALID
#define SET_PR_FPVALID(S, V, R) ((S)->pr_fpvalid = (V))
#endif

static int fill_thread_core_info(struct elf_thread_core_info *t,
				 const struct user_regset_view *view,
				 long signr, size_t *total)
{
	unsigned int i;
	unsigned int regset0_size = regset_size(t->task, &view->regsets[0]);

	/*
	 * NT_PRSTATUS is the one special case, because the regset data
	 * goes into the pr_reg field inside the note contents, rather
	 * than being the whole note contents.  We fill the reset in here.
	 * We assume that regset 0 is NT_PRSTATUS.
	 */
	fill_prstatus(&t->prstatus, t->task, signr);
	(void) view->regsets[0].get(t->task, &view->regsets[0], 0, regset0_size,
				    &t->prstatus.pr_reg, NULL);

	fill_note(&t->notes[0], "CORE", NT_PRSTATUS,
		  PRSTATUS_SIZE(t->prstatus, regset0_size), &t->prstatus);
	*total += notesize(&t->notes[0]);

	do_thread_regset_writeback(t->task, &view->regsets[0]);

	/*
	 * Each other regset might generate a note too.  For each regset
	 * that has no core_note_type or is inactive, we leave t->notes[i]
	 * all zero and we'll know to skip writing it later.
	 */
	for (i = 1; i < view->n; ++i) {
		const struct user_regset *regset = &view->regsets[i];
		do_thread_regset_writeback(t->task, regset);
		if (regset->core_note_type && regset->get &&
		    (!regset->active || regset->active(t->task, regset))) {
			int ret;
			size_t size = regset_size(t->task, regset);
			void *data = kmalloc(size, GFP_KERNEL);
			if (unlikely(!data))
				return 0;
			ret = regset->get(t->task, regset,
					  0, size, data, NULL);
			if (unlikely(ret))
				kfree(data);
			else {
				if (regset->core_note_type != NT_PRFPREG)
					fill_note(&t->notes[i], "LINUX",
						  regset->core_note_type,
						  size, data);
				else {
					SET_PR_FPVALID(&t->prstatus,
							1, regset0_size);
					fill_note(&t->notes[i], "CORE",
						  NT_PRFPREG, size, data);
				}
				*total += notesize(&t->notes[i]);
			}
		}
	}

	return 1;
}

static int fill_note_info(struct elfhdr *elf, int phdrs,
			  struct elf_note_info *info,
			  const siginfo_t *siginfo, struct pt_regs *regs)
{
	struct task_struct *dump_task = current;
	const struct user_regset_view *view = task_user_regset_view(dump_task);
	struct elf_thread_core_info *t;
	struct elf_prpsinfo *psinfo;
	struct core_thread *ct;
	unsigned int i;

	info->size = 0;
	info->thread = NULL;

	psinfo = kmalloc(sizeof(*psinfo), GFP_KERNEL);
	if (psinfo == NULL) {
		info->psinfo.data = NULL; /* So we don't free this wrongly */
		return 0;
	}

	fill_note(&info->psinfo, "CORE", NT_PRPSINFO, sizeof(*psinfo), psinfo);

	/*
	 * Figure out how many notes we're going to need for each thread.
	 */
	info->thread_notes = 0;
	for (i = 0; i < view->n; ++i)
		if (view->regsets[i].core_note_type != 0)
			++info->thread_notes;

	/*
	 * Sanity check.  We rely on regset 0 being in NT_PRSTATUS,
	 * since it is our one special case.
	 */
	if (unlikely(info->thread_notes == 0) ||
	    unlikely(view->regsets[0].core_note_type != NT_PRSTATUS)) {
		WARN_ON(1);
		return 0;
	}

	/*
	 * Initialize the ELF file header.
	 */
	fill_elf_header(elf, phdrs,
			view->e_machine, view->e_flags);

	/*
	 * Allocate a structure for each thread.
	 */
	for (ct = &dump_task->mm->core_state->dumper; ct; ct = ct->next) {
		t = kzalloc(offsetof(struct elf_thread_core_info,
				     notes[info->thread_notes]),
			    GFP_KERNEL);
		if (unlikely(!t))
			return 0;

		t->task = ct->task;
		if (ct->task == dump_task || !info->thread) {
			t->next = info->thread;
			info->thread = t;
		} else {
			/*
			 * Make sure to keep the original task at
			 * the head of the list.
			 */
			t->next = info->thread->next;
			info->thread->next = t;
		}
	}

	/*
	 * Now fill in each thread's information.
	 */
	for (t = info->thread; t != NULL; t = t->next)
		if (!fill_thread_core_info(t, view, siginfo->si_signo, &info->size))
			return 0;

	/*
	 * Fill in the two process-wide notes.
	 */
	fill_psinfo(psinfo, dump_task->group_leader, dump_task->mm);
	info->size += notesize(&info->psinfo);

	fill_siginfo_note(&info->signote, &info->csigdata, siginfo);
	info->size += notesize(&info->signote);

	fill_auxv_note(&info->auxv, current->mm);
	info->size += notesize(&info->auxv);

	if (fill_files_note(&info->files) == 0)
		info->size += notesize(&info->files);

	return 1;
}

static size_t get_note_info_size(struct elf_note_info *info)
{
	return info->size;
}

/*
 * Write all the notes for each thread.  When writing the first thread, the
 * process-wide notes are interleaved after the first thread-specific note.
 */
static int write_note_info(struct elf_note_info *info,
			   struct coredump_params *cprm)
{
	bool first = true;
	struct elf_thread_core_info *t = info->thread;

	do {
		int i;

		if (!writenote(&t->notes[0], cprm))
			return 0;

		if (first && !writenote(&info->psinfo, cprm))
			return 0;
		if (first && !writenote(&info->signote, cprm))
			return 0;
		if (first && !writenote(&info->auxv, cprm))
			return 0;
		if (first && info->files.data &&
				!writenote(&info->files, cprm))
			return 0;

		for (i = 1; i < info->thread_notes; ++i)
			if (t->notes[i].data &&
			    !writenote(&t->notes[i], cprm))
				return 0;

		first = false;
		t = t->next;
	} while (t);

	return 1;
}

static void free_note_info(struct elf_note_info *info)
{
	struct elf_thread_core_info *threads = info->thread;
	while (threads) {
		unsigned int i;
		struct elf_thread_core_info *t = threads;
		threads = t->next;
		WARN_ON(t->notes[0].data && t->notes[0].data != &t->prstatus);
		for (i = 1; i < info->thread_notes; ++i)
			kfree(t->notes[i].data);
		kfree(t);
	}
	kfree(info->psinfo.data);
	kvfree(info->files.data);
}

#else

/* Here is the structure in which status of each thread is captured. */
struct elf_thread_status
{
	struct list_head list;
	struct elf_prstatus prstatus;	/* NT_PRSTATUS */
	elf_fpregset_t fpu;		/* NT_PRFPREG */
	struct task_struct *thread;
#ifdef ELF_CORE_COPY_XFPREGS
	elf_fpxregset_t xfpu;		/* ELF_CORE_XFPREG_TYPE */
#endif
	struct memelfnote notes[3];
	int num_notes;
};

/*
 * In order to add the specific thread information for the elf file format,
 * we need to keep a linked list of every threads pr_status and then create
 * a single section for them in the final core file.
 */
static int elf_dump_thread_status(long signr, struct elf_thread_status *t)
{
	int sz = 0;
	struct task_struct *p = t->thread;
	t->num_notes = 0;

	fill_prstatus(&t->prstatus, p, signr);
	elf_core_copy_task_regs(p, &t->prstatus.pr_reg);	
	
	fill_note(&t->notes[0], "CORE", NT_PRSTATUS, sizeof(t->prstatus),
		  &(t->prstatus));
	t->num_notes++;
	sz += notesize(&t->notes[0]);

	if ((t->prstatus.pr_fpvalid = elf_core_copy_task_fpregs(p, NULL,
								&t->fpu))) {
		fill_note(&t->notes[1], "CORE", NT_PRFPREG, sizeof(t->fpu),
			  &(t->fpu));
		t->num_notes++;
		sz += notesize(&t->notes[1]);
	}

#ifdef ELF_CORE_COPY_XFPREGS
	if (elf_core_copy_task_xfpregs(p, &t->xfpu)) {
		fill_note(&t->notes[2], "LINUX", ELF_CORE_XFPREG_TYPE,
			  sizeof(t->xfpu), &t->xfpu);
		t->num_notes++;
		sz += notesize(&t->notes[2]);
	}
#endif	
	return sz;
}

struct elf_note_info {
	struct memelfnote *notes;
	struct memelfnote *notes_files;
	struct elf_prstatus *prstatus;	/* NT_PRSTATUS */
	struct elf_prpsinfo *psinfo;	/* NT_PRPSINFO */
	struct list_head thread_list;
	elf_fpregset_t *fpu;
#ifdef ELF_CORE_COPY_XFPREGS
	elf_fpxregset_t *xfpu;
#endif
	user_siginfo_t csigdata;
	int thread_status_size;
	int numnote;
};

static int elf_note_info_init(struct elf_note_info *info)
{
	memset(info, 0, sizeof(*info));
	INIT_LIST_HEAD(&info->thread_list);

	/* Allocate space for ELF notes */
	info->notes = kmalloc_array(8, sizeof(struct memelfnote), GFP_KERNEL);
	if (!info->notes)
		return 0;
	info->psinfo = kmalloc(sizeof(*info->psinfo), GFP_KERNEL);
	if (!info->psinfo)
		return 0;
	info->prstatus = kmalloc(sizeof(*info->prstatus), GFP_KERNEL);
	if (!info->prstatus)
		return 0;
	info->fpu = kmalloc(sizeof(*info->fpu), GFP_KERNEL);
	if (!info->fpu)
		return 0;
#ifdef ELF_CORE_COPY_XFPREGS
	info->xfpu = kmalloc(sizeof(*info->xfpu), GFP_KERNEL);
	if (!info->xfpu)
		return 0;
#endif
	return 1;
}

static int fill_note_info(struct elfhdr *elf, int phdrs,
			  struct elf_note_info *info,
			  const siginfo_t *siginfo, struct pt_regs *regs)
{
	struct list_head *t;
	struct core_thread *ct;
	struct elf_thread_status *ets;

	if (!elf_note_info_init(info))
		return 0;

	for (ct = current->mm->core_state->dumper.next;
					ct; ct = ct->next) {
		ets = kzalloc(sizeof(*ets), GFP_KERNEL);
		if (!ets)
			return 0;

		ets->thread = ct->task;
		list_add(&ets->list, &info->thread_list);
	}

	list_for_each(t, &info->thread_list) {
		int sz;

		ets = list_entry(t, struct elf_thread_status, list);
		sz = elf_dump_thread_status(siginfo->si_signo, ets);
		info->thread_status_size += sz;
	}
	/* now collect the dump for the current */
	memset(info->prstatus, 0, sizeof(*info->prstatus));
	fill_prstatus(info->prstatus, current, siginfo->si_signo);
	elf_core_copy_regs(&info->prstatus->pr_reg, regs);

	/* Set up header */
	fill_elf_header(elf, phdrs, ELF_ARCH, ELF_CORE_EFLAGS);

	/*
	 * Set up the notes in similar form to SVR4 core dumps made
	 * with info from their /proc.
	 */

	fill_note(info->notes + 0, "CORE", NT_PRSTATUS,
		  sizeof(*info->prstatus), info->prstatus);
	fill_psinfo(info->psinfo, current->group_leader, current->mm);
	fill_note(info->notes + 1, "CORE", NT_PRPSINFO,
		  sizeof(*info->psinfo), info->psinfo);

	fill_siginfo_note(info->notes + 2, &info->csigdata, siginfo);
	fill_auxv_note(info->notes + 3, current->mm);
	info->numnote = 4;

	if (fill_files_note(info->notes + info->numnote) == 0) {
		info->notes_files = info->notes + info->numnote;
		info->numnote++;
	}

	/* Try to dump the FPU. */
	info->prstatus->pr_fpvalid = elf_core_copy_task_fpregs(current, regs,
							       info->fpu);
	if (info->prstatus->pr_fpvalid)
		fill_note(info->notes + info->numnote++,
			  "CORE", NT_PRFPREG, sizeof(*info->fpu), info->fpu);
#ifdef ELF_CORE_COPY_XFPREGS
	if (elf_core_copy_task_xfpregs(current, info->xfpu))
		fill_note(info->notes + info->numnote++,
			  "LINUX", ELF_CORE_XFPREG_TYPE,
			  sizeof(*info->xfpu), info->xfpu);
#endif

	return 1;
}

static size_t get_note_info_size(struct elf_note_info *info)
{
	int sz = 0;
	int i;

	for (i = 0; i < info->numnote; i++)
		sz += notesize(info->notes + i);

	sz += info->thread_status_size;

	return sz;
}

static int write_note_info(struct elf_note_info *info,
			   struct coredump_params *cprm)
{
	int i;
	struct list_head *t;

	for (i = 0; i < info->numnote; i++)
		if (!writenote(info->notes + i, cprm))
			return 0;

	/* write out the thread status notes section */
	list_for_each(t, &info->thread_list) {
		struct elf_thread_status *tmp =
				list_entry(t, struct elf_thread_status, list);

		for (i = 0; i < tmp->num_notes; i++)
			if (!writenote(&tmp->notes[i], cprm))
				return 0;
	}

	return 1;
}

static void free_note_info(struct elf_note_info *info)
{
	while (!list_empty(&info->thread_list)) {
		struct list_head *tmp = info->thread_list.next;
		list_del(tmp);
		kfree(list_entry(tmp, struct elf_thread_status, list));
	}

	/* Free data possibly allocated by fill_files_note(): */
	if (info->notes_files)
		kvfree(info->notes_files->data);

	kfree(info->prstatus);
	kfree(info->psinfo);
	kfree(info->notes);
	kfree(info->fpu);
#ifdef ELF_CORE_COPY_XFPREGS
	kfree(info->xfpu);
#endif
}

#endif

static struct vm_area_struct *first_vma(struct task_struct *tsk,
					struct vm_area_struct *gate_vma)
{
	struct vm_area_struct *ret = tsk->mm->mmap;

	if (ret)
		return ret;
	return gate_vma;
}
/*
 * Helper function for iterating across a vma list.  It ensures that the caller
 * will visit `gate_vma' prior to terminating the search.
 */
static struct vm_area_struct *next_vma(struct vm_area_struct *this_vma,
					struct vm_area_struct *gate_vma)
{
	struct vm_area_struct *ret;

	ret = this_vma->vm_next;
	if (ret)
		return ret;
	if (this_vma == gate_vma)
		return NULL;
	return gate_vma;
}

static void fill_extnum_info(struct elfhdr *elf, struct elf_shdr *shdr4extnum,
			     elf_addr_t e_shoff, int segs)
{
	elf->e_shoff = e_shoff;
	elf->e_shentsize = sizeof(*shdr4extnum);
	elf->e_shnum = 1;
	elf->e_shstrndx = SHN_UNDEF;

	memset(shdr4extnum, 0, sizeof(*shdr4extnum));

	shdr4extnum->sh_type = SHT_NULL;
	shdr4extnum->sh_size = elf->e_shnum;
	shdr4extnum->sh_link = elf->e_shstrndx;
	shdr4extnum->sh_info = segs;
}

/*
 * Actual dumper
 *
 * This is a two-pass process; first we find the offsets of the bits,
 * and then they are actually written out.  If we run out of core limit
 * we just truncate.
 */
static int elf_core_dump(struct coredump_params *cprm)
{
	int has_dumped = 0;
	mm_segment_t fs;
	int segs, i;
	size_t vma_data_size = 0;
	struct vm_area_struct *vma, *gate_vma;
	struct elfhdr *elf = NULL;
	loff_t offset = 0, dataoff;
	struct elf_note_info info = { };
	struct elf_phdr *phdr4note = NULL;
	struct elf_shdr *shdr4extnum = NULL;
	Elf_Half e_phnum;
	elf_addr_t e_shoff;
	elf_addr_t *vma_filesz = NULL;

	/*
	 * We no longer stop all VM operations.
	 * 
	 * This is because those proceses that could possibly change map_count
	 * or the mmap / vma pages are now blocked in do_exit on current
	 * finishing this core dump.
	 *
	 * Only ptrace can touch these memory addresses, but it doesn't change
	 * the map_count or the pages allocated. So no possibility of crashing
	 * exists while dumping the mm->vm_next areas to the core file.
	 */
  
	/* alloc memory for large data structures: too large to be on stack */
	elf = kmalloc(sizeof(*elf), GFP_KERNEL);
	if (!elf)
		goto out;
	/*
	 * The number of segs are recored into ELF header as 16bit value.
	 * Please check DEFAULT_MAX_MAP_COUNT definition when you modify here.
	 */
	segs = current->mm->map_count;
	segs += elf_core_extra_phdrs();

	gate_vma = get_gate_vma(current->mm);
	if (gate_vma != NULL)
		segs++;

	/* for notes section */
	segs++;

	/* If segs > PN_XNUM(0xffff), then e_phnum overflows. To avoid
	 * this, kernel supports extended numbering. Have a look at
	 * include/linux/elf.h for further information. */
	e_phnum = segs > PN_XNUM ? PN_XNUM : segs;

	/*
	 * Collect all the non-memory information about the process for the
	 * notes.  This also sets up the file header.
	 */
	if (!fill_note_info(elf, e_phnum, &info, cprm->siginfo, cprm->regs))
		goto cleanup;

	has_dumped = 1;

	fs = get_fs();
	set_fs(KERNEL_DS);

	offset += sizeof(*elf);				/* Elf header */
	offset += segs * sizeof(struct elf_phdr);	/* Program headers */

	/* Write notes phdr entry */
	{
		size_t sz = get_note_info_size(&info);

		sz += elf_coredump_extra_notes_size();

		phdr4note = kmalloc(sizeof(*phdr4note), GFP_KERNEL);
		if (!phdr4note)
			goto end_coredump;

		fill_elf_note_phdr(phdr4note, sz, offset);
		offset += sz;
	}

	dataoff = offset = roundup(offset, ELF_EXEC_PAGESIZE);

	if (segs - 1 > ULONG_MAX / sizeof(*vma_filesz))
		goto end_coredump;
<<<<<<< HEAD
	vma_filesz = vmalloc(array_size(sizeof(*vma_filesz), (segs - 1)));
	if (!vma_filesz)
=======
	vma_filesz = kvmalloc((segs - 1) * sizeof(*vma_filesz), GFP_KERNEL);
	if (ZERO_OR_NULL_PTR(vma_filesz))
>>>>>>> 8a854114
		goto end_coredump;

	for (i = 0, vma = first_vma(current, gate_vma); vma != NULL;
			vma = next_vma(vma, gate_vma)) {
		unsigned long dump_size;

		dump_size = vma_dump_size(vma, cprm->mm_flags);
		vma_filesz[i++] = dump_size;
		vma_data_size += dump_size;
	}

	offset += vma_data_size;
	offset += elf_core_extra_data_size();
	e_shoff = offset;

	if (e_phnum == PN_XNUM) {
		shdr4extnum = kmalloc(sizeof(*shdr4extnum), GFP_KERNEL);
		if (!shdr4extnum)
			goto end_coredump;
		fill_extnum_info(elf, shdr4extnum, e_shoff, segs);
	}

	offset = dataoff;

	if (!dump_emit(cprm, elf, sizeof(*elf)))
		goto end_coredump;

	if (!dump_emit(cprm, phdr4note, sizeof(*phdr4note)))
		goto end_coredump;

	/* Write program headers for segments dump */
	for (i = 0, vma = first_vma(current, gate_vma); vma != NULL;
			vma = next_vma(vma, gate_vma)) {
		struct elf_phdr phdr;

		phdr.p_type = PT_LOAD;
		phdr.p_offset = offset;
		phdr.p_vaddr = vma->vm_start;
		phdr.p_paddr = 0;
		phdr.p_filesz = vma_filesz[i++];
		phdr.p_memsz = vma->vm_end - vma->vm_start;
		offset += phdr.p_filesz;
		phdr.p_flags = vma->vm_flags & VM_READ ? PF_R : 0;
		if (vma->vm_flags & VM_WRITE)
			phdr.p_flags |= PF_W;
		if (vma->vm_flags & VM_EXEC)
			phdr.p_flags |= PF_X;
		phdr.p_align = ELF_EXEC_PAGESIZE;

		if (!dump_emit(cprm, &phdr, sizeof(phdr)))
			goto end_coredump;
	}

	if (!elf_core_write_extra_phdrs(cprm, offset))
		goto end_coredump;

 	/* write out the notes section */
	if (!write_note_info(&info, cprm))
		goto end_coredump;

	if (elf_coredump_extra_notes_write(cprm))
		goto end_coredump;

	/* Align to page */
	if (!dump_skip(cprm, dataoff - cprm->pos))
		goto end_coredump;

	for (i = 0, vma = first_vma(current, gate_vma); vma != NULL;
			vma = next_vma(vma, gate_vma)) {
		unsigned long addr;
		unsigned long end;

		end = vma->vm_start + vma_filesz[i++];

		for (addr = vma->vm_start; addr < end; addr += PAGE_SIZE) {
			struct page *page;
			int stop;

			page = get_dump_page(addr);
			if (page) {
				void *kaddr = kmap(page);
				stop = !dump_emit(cprm, kaddr, PAGE_SIZE);
				kunmap(page);
				put_page(page);
			} else
				stop = !dump_skip(cprm, PAGE_SIZE);
			if (stop)
				goto end_coredump;
		}
	}
	dump_truncate(cprm);

	if (!elf_core_write_extra_data(cprm))
		goto end_coredump;

	if (e_phnum == PN_XNUM) {
		if (!dump_emit(cprm, shdr4extnum, sizeof(*shdr4extnum)))
			goto end_coredump;
	}

end_coredump:
	set_fs(fs);

cleanup:
	free_note_info(&info);
	kfree(shdr4extnum);
	kvfree(vma_filesz);
	kfree(phdr4note);
	kfree(elf);
out:
	return has_dumped;
}

#endif		/* CONFIG_ELF_CORE */

static int __init init_elf_binfmt(void)
{
	register_binfmt(&elf_format);
	return 0;
}

static void __exit exit_elf_binfmt(void)
{
	/* Remove the COFF and ELF loaders. */
	unregister_binfmt(&elf_format);
}

core_initcall(init_elf_binfmt);
module_exit(exit_elf_binfmt);
MODULE_LICENSE("GPL");<|MERGE_RESOLUTION|>--- conflicted
+++ resolved
@@ -2294,13 +2294,8 @@
 
 	if (segs - 1 > ULONG_MAX / sizeof(*vma_filesz))
 		goto end_coredump;
-<<<<<<< HEAD
-	vma_filesz = vmalloc(array_size(sizeof(*vma_filesz), (segs - 1)));
-	if (!vma_filesz)
-=======
-	vma_filesz = kvmalloc((segs - 1) * sizeof(*vma_filesz), GFP_KERNEL);
+	vma_filesz = kvmalloc(array_size(sizeof(*vma_filesz), (segs - 1)), GFP_KERNEL);
 	if (ZERO_OR_NULL_PTR(vma_filesz))
->>>>>>> 8a854114
 		goto end_coredump;
 
 	for (i = 0, vma = first_vma(current, gate_vma); vma != NULL;
