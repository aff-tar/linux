/*
 * Copyright (c) 2017, Linaro Ltd
 *
 * This program is free software; you can redistribute it and/or modify
 * it under the terms of the GNU General Public License version 2 and
 * only version 2 as published by the Free Software Foundation.
 *
 * This program is distributed in the hope that it will be useful,
 * but WITHOUT ANY WARRANTY; without even the implied warranty of
 * MERCHANTABILITY or FITNESS FOR A PARTICULAR PURPOSE.  See the
 * GNU General Public License for more details.
 */

#include <linux/kernel.h>
#include <linux/module.h>
#include <linux/io.h>
#include <linux/slab.h>
#include <linux/of.h>
#include <linux/of_platform.h>
#include <linux/platform_device.h>
#include <linux/regmap.h>
#include <linux/mailbox_controller.h>

#define QCOM_APCS_IPC_BITS	32

struct qcom_apcs_ipc {
	struct mbox_controller mbox;
	struct mbox_chan mbox_chans[QCOM_APCS_IPC_BITS];

	struct regmap *regmap;
	unsigned long offset;
	struct platform_device *clk;
};

static const struct regmap_config apcs_regmap_config = {
	.reg_bits = 32,
	.reg_stride = 4,
	.val_bits = 32,
	.max_register = 0x1000,
	.fast_io = true,
};

static int qcom_apcs_ipc_send_data(struct mbox_chan *chan, void *data)
{
	struct qcom_apcs_ipc *apcs = container_of(chan->mbox,
						  struct qcom_apcs_ipc, mbox);
	unsigned long idx = (unsigned long)chan->con_priv;

	return regmap_write(apcs->regmap, apcs->offset, BIT(idx));
}

static const struct mbox_chan_ops qcom_apcs_ipc_ops = {
	.send_data = qcom_apcs_ipc_send_data,
};

static int qcom_apcs_ipc_probe(struct platform_device *pdev)
{
	struct device_node *np = pdev->dev.of_node;
	struct qcom_apcs_ipc *apcs;
	struct regmap *regmap;
	struct resource *res;
	unsigned long offset;
	void __iomem *base;
	unsigned long i;
	int ret;

	apcs = devm_kzalloc(&pdev->dev, sizeof(*apcs), GFP_KERNEL);
	if (!apcs)
		return -ENOMEM;

	res = platform_get_resource(pdev, IORESOURCE_MEM, 0);
	base = devm_ioremap_resource(&pdev->dev, res);
	if (IS_ERR(base))
		return PTR_ERR(base);

	regmap = devm_regmap_init_mmio(&pdev->dev, base, &apcs_regmap_config);
	if (IS_ERR(regmap))
		return PTR_ERR(regmap);

	offset = (unsigned long)of_device_get_match_data(&pdev->dev);

	apcs->regmap = regmap;
	apcs->offset = offset;

	/* Initialize channel identifiers */
	for (i = 0; i < ARRAY_SIZE(apcs->mbox_chans); i++)
		apcs->mbox_chans[i].con_priv = (void *)i;

	apcs->mbox.dev = &pdev->dev;
	apcs->mbox.ops = &qcom_apcs_ipc_ops;
	apcs->mbox.chans = apcs->mbox_chans;
	apcs->mbox.num_chans = ARRAY_SIZE(apcs->mbox_chans);

	ret = mbox_controller_register(&apcs->mbox);
	if (ret) {
		dev_err(&pdev->dev, "failed to register APCS IPC controller\n");
		return ret;
	}

	if (of_device_is_compatible(np, "qcom,msm8916-apcs-kpss-global")) {
		apcs->clk = platform_device_register_data(&pdev->dev,
							  "qcom-apcs-msm8916-clk",
							  -1, NULL, 0);
		if (IS_ERR(apcs->clk))
			dev_err(&pdev->dev, "failed to register APCS clk\n");
	}

	platform_set_drvdata(pdev, apcs);

	return 0;
}

static int qcom_apcs_ipc_remove(struct platform_device *pdev)
{
	struct qcom_apcs_ipc *apcs = platform_get_drvdata(pdev);
	struct platform_device *clk = apcs->clk;

	mbox_controller_unregister(&apcs->mbox);
	platform_device_unregister(clk);

	return 0;
}

/* .data is the offset of the ipc register within the global block */
static const struct of_device_id qcom_apcs_ipc_of_match[] = {
	{ .compatible = "qcom,msm8916-apcs-kpss-global", .data = (void *)8 },
	{ .compatible = "qcom,msm8996-apcs-hmss-global", .data = (void *)16 },
<<<<<<< HEAD
	{ .compatible = "qcom,sdm845-apss-shared", .data = (void *)12 },
=======
	{ .compatible = "qcom,msm8998-apcs-hmss-global", .data = (void *)8 },
>>>>>>> a8f692fe
	{}
};
MODULE_DEVICE_TABLE(of, qcom_apcs_ipc_of_match);

static struct platform_driver qcom_apcs_ipc_driver = {
	.probe = qcom_apcs_ipc_probe,
	.remove = qcom_apcs_ipc_remove,
	.driver = {
		.name = "qcom_apcs_ipc",
		.of_match_table = qcom_apcs_ipc_of_match,
	},
};

static int __init qcom_apcs_ipc_init(void)
{
	return platform_driver_register(&qcom_apcs_ipc_driver);
}
postcore_initcall(qcom_apcs_ipc_init);

static void __exit qcom_apcs_ipc_exit(void)
{
	platform_driver_unregister(&qcom_apcs_ipc_driver);
}
module_exit(qcom_apcs_ipc_exit);

MODULE_LICENSE("GPL v2");
MODULE_DESCRIPTION("Qualcomm APCS IPC driver");<|MERGE_RESOLUTION|>--- conflicted
+++ resolved
@@ -125,11 +125,8 @@
 static const struct of_device_id qcom_apcs_ipc_of_match[] = {
 	{ .compatible = "qcom,msm8916-apcs-kpss-global", .data = (void *)8 },
 	{ .compatible = "qcom,msm8996-apcs-hmss-global", .data = (void *)16 },
-<<<<<<< HEAD
+	{ .compatible = "qcom,msm8998-apcs-hmss-global", .data = (void *)8 },
 	{ .compatible = "qcom,sdm845-apss-shared", .data = (void *)12 },
-=======
-	{ .compatible = "qcom,msm8998-apcs-hmss-global", .data = (void *)8 },
->>>>>>> a8f692fe
 	{}
 };
 MODULE_DEVICE_TABLE(of, qcom_apcs_ipc_of_match);
