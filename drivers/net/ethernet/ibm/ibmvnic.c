--- conflicted
+++ resolved
@@ -846,7 +846,6 @@
 }
 
 static void release_login_buffer(struct ibmvnic_adapter *adapter)
-<<<<<<< HEAD
 {
 	kfree(adapter->login_buf);
 	adapter->login_buf = NULL;
@@ -859,20 +858,6 @@
 }
 
 static void release_resources(struct ibmvnic_adapter *adapter)
-=======
->>>>>>> 0466080c
-{
-	kfree(adapter->login_buf);
-	adapter->login_buf = NULL;
-}
-
-static void release_login_rsp_buffer(struct ibmvnic_adapter *adapter)
-{
-	kfree(adapter->login_rsp_buf);
-	adapter->login_rsp_buf = NULL;
-}
-
-static void release_resources(struct ibmvnic_adapter *adapter)
 {
 	release_vpd_data(adapter);
 
@@ -880,23 +865,7 @@
 	release_rx_pools(adapter);
 
 	release_error_buffers(adapter);
-<<<<<<< HEAD
-
-	if (adapter->napi) {
-		for (i = 0; i < adapter->req_rx_queues; i++) {
-			if (&adapter->napi[i]) {
-				netdev_dbg(adapter->netdev,
-					   "Releasing napi[%d]\n", i);
-				netif_napi_del(&adapter->napi[i]);
-			}
-		}
-	}
-	kfree(adapter->napi);
-	adapter->napi = NULL;
-
-=======
 	release_napi(adapter);
->>>>>>> 0466080c
 	release_login_rsp_buffer(adapter);
 }
 
@@ -1129,38 +1098,6 @@
 }
 
 static void clean_rx_pools(struct ibmvnic_adapter *adapter)
-<<<<<<< HEAD
-{
-	struct ibmvnic_rx_pool *rx_pool;
-	u64 rx_entries;
-	int rx_scrqs;
-	int i, j;
-
-	if (!adapter->rx_pool)
-		return;
-
-	rx_scrqs = be32_to_cpu(adapter->login_rsp_buf->num_rxadd_subcrqs);
-	rx_entries = adapter->req_rx_add_entries_per_subcrq;
-
-	/* Free any remaining skbs in the rx buffer pools */
-	for (i = 0; i < rx_scrqs; i++) {
-		rx_pool = &adapter->rx_pool[i];
-		if (!rx_pool)
-			continue;
-
-		netdev_dbg(adapter->netdev, "Cleaning rx_pool[%d]\n", i);
-		for (j = 0; j < rx_entries; j++) {
-			if (rx_pool->rx_buff[j].skb) {
-				dev_kfree_skb_any(rx_pool->rx_buff[j].skb);
-				rx_pool->rx_buff[j].skb = NULL;
-			}
-		}
-	}
-}
-
-static void clean_tx_pools(struct ibmvnic_adapter *adapter)
-=======
->>>>>>> 0466080c
 {
 	struct ibmvnic_rx_pool *rx_pool;
 	struct ibmvnic_rx_buff *rx_buff;
@@ -3236,15 +3173,12 @@
 	struct vnic_login_client_data *vlcd;
 	int i;
 
-<<<<<<< HEAD
-=======
 	if (!adapter->tx_scrq || !adapter->rx_scrq) {
 		netdev_err(adapter->netdev,
 			   "RX or TX queues are not allocated, device login failed\n");
 		return -1;
 	}
 
->>>>>>> 0466080c
 	release_login_rsp_buffer(adapter);
 	client_data_len = vnic_client_data_len(adapter);
 
