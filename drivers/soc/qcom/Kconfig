--- conflicted
+++ resolved
@@ -3,7 +3,15 @@
 #
 menu "Qualcomm SoC drivers"
 
-<<<<<<< HEAD
+config QCOM_COMMAND_DB
+	bool "Qualcomm Command DB"
+	depends on (ARCH_QCOM && OF) || COMPILE_TEST
+	help
+	  Command DB queries shared memory by key string for shared system
+	  resources. Platform drivers that require to set state of a shared
+	  resource on a RPM-hardened platform must use this database to get
+	  SoC specific identifier and information for the shared resources.
+
 config QCOM_GENI_SE
 	tristate "QCOM GENI Serial Engine Driver"
 	depends on ARCH_QCOM || COMPILE_TEST
@@ -12,16 +20,6 @@
 	  Qualcomm Technologies, Inc. Universal Peripheral (QUP) Wrapper. This
 	  driver is also used to manage the common aspects of multiple Serial
 	  Engines present in the QUP.
-=======
-config QCOM_COMMAND_DB
-	bool "Qualcomm Command DB"
-	depends on (ARCH_QCOM && OF) || COMPILE_TEST
-	help
-	  Command DB queries shared memory by key string for shared system
-	  resources. Platform drivers that require to set state of a shared
-	  resource on a RPM-hardened platform must use this database to get
-	  SoC specific identifier and information for the shared resources.
->>>>>>> 9cf3c8c6
 
 config QCOM_GLINK_SSR
 	tristate "Qualcomm Glink SSR driver"
