--- conflicted
+++ resolved
@@ -1634,7 +1634,6 @@
 	skb = alloc_skb(NLMSG_GOODSIZE, GFP_KERNEL);
 	if (!skb)
 		return -ENOBUFS;
-<<<<<<< HEAD
 
 	if (tc_fill_tclass(skb, q, cl, portid, n->nlmsg_seq, 0,
 			   RTM_DELTCLASS) < 0) {
@@ -1703,76 +1702,6 @@
 
 #else
 
-=======
-
-	if (tc_fill_tclass(skb, q, cl, portid, n->nlmsg_seq, 0,
-			   RTM_DELTCLASS) < 0) {
-		kfree_skb(skb);
-		return -EINVAL;
-	}
-
-	err = cops->delete(q, cl);
-	if (err) {
-		kfree_skb(skb);
-		return err;
-	}
-
-	return rtnetlink_send(skb, net, portid, RTNLGRP_TC,
-			      n->nlmsg_flags & NLM_F_ECHO);
-}
-
-#ifdef CONFIG_NET_CLS
-
-struct tcf_bind_args {
-	struct tcf_walker w;
-	u32 classid;
-	unsigned long cl;
-};
-
-static int tcf_node_bind(struct tcf_proto *tp, void *n, struct tcf_walker *arg)
-{
-	struct tcf_bind_args *a = (void *)arg;
-
-	if (tp->ops->bind_class) {
-		tcf_tree_lock(tp);
-		tp->ops->bind_class(n, a->classid, a->cl);
-		tcf_tree_unlock(tp);
-	}
-	return 0;
-}
-
-static void tc_bind_tclass(struct Qdisc *q, u32 portid, u32 clid,
-			   unsigned long new_cl)
-{
-	const struct Qdisc_class_ops *cops = q->ops->cl_ops;
-	struct tcf_block *block;
-	struct tcf_chain *chain;
-	unsigned long cl;
-
-	cl = cops->find(q, portid);
-	if (!cl)
-		return;
-	block = cops->tcf_block(q, cl);
-	if (!block)
-		return;
-	list_for_each_entry(chain, &block->chain_list, list) {
-		struct tcf_proto *tp;
-
-		for (tp = rtnl_dereference(chain->filter_chain);
-		     tp; tp = rtnl_dereference(tp->next)) {
-			struct tcf_bind_args arg = {};
-
-			arg.w.fn = tcf_node_bind;
-			arg.classid = clid;
-			arg.cl = new_cl;
-			tp->ops->walk(tp, &arg.w);
-		}
-	}
-}
-
-#else
-
->>>>>>> 9abd04af
 static void tc_bind_tclass(struct Qdisc *q, u32 portid, u32 clid,
 			   unsigned long new_cl)
 {
