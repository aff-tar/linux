--- conflicted
+++ resolved
@@ -168,29 +168,16 @@
 	struct napi_struct *napi;
 	int budget = 16;
 
-	WARN_ON_ONCE(!irqs_disabled());
-
 	list_for_each_entry(napi, &dev->napi_list, dev_list) {
-		local_irq_enable();
 		if (napi->poll_owner != smp_processor_id() &&
 		    spin_trylock(&napi->poll_lock)) {
-<<<<<<< HEAD
-			rcu_read_lock_bh();
 			budget = poll_one_napi(rcu_dereference_bh(dev->npinfo),
 					       napi, budget);
-			rcu_read_unlock_bh();
-=======
-			budget = poll_one_napi(rcu_dereference_bh(dev->npinfo),
-					       napi, budget);
->>>>>>> ddfb43f3
 			spin_unlock(&napi->poll_lock);
 
-			if (!budget) {
-				local_irq_disable();
+			if (!budget)
 				break;
-			}
-		}
-		local_irq_disable();
+		}
 	}
 }
 
